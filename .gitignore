# --- OS cruft ---
.DS_Store
Thumbs.db
Icon?
*.swp
*.swo

# --- Logs & caches ---
*.log
logs/
.npmrc
.npm/_logs/
.pnpm-debug.log*
.nyc_output/
.vitest/
.cache/
.tmp/
*.pid
*.pid.lock

# --- Node / pnpm ---
node_modules/
**/node_modules/
.pnpm-store/
**/.pnpm-store/

# Build outputs (TS/JS apps & libs)
dist/
**/dist/
build/
**/build/
.out/
.next/
out/

# TypeScript
*.tsbuildinfo

# --- Rust ---
target/
**/target/
# NOTE: We intentionally DO NOT ignore Cargo.lock (recommended to commit)

# --- Python (used for simple docs serving) ---
__pycache__/
*.pyc

# --- Editors/IDE ---
.vscode/
.idea/

# --- Env / local config (keep your real secrets out of git) ---
.env
.env.*.local

# --- Docker / artifacts ---
*.zip

# Docs PR previews
docs/pr/

<<<<<<< HEAD
# --- Codex runs ---
.codex/runs/
=======
# --- Codex ---
.codex/runs
>>>>>>> f15687a3
<|MERGE_RESOLUTION|>--- conflicted
+++ resolved
@@ -59,10 +59,5 @@
 # Docs PR previews
 docs/pr/
 
-<<<<<<< HEAD
 # --- Codex runs ---
 .codex/runs/
-=======
-# --- Codex ---
-.codex/runs
->>>>>>> f15687a3
