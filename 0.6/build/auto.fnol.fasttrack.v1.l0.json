{
  "pipeline_id": "auto.fnol.fasttrack.v1",
<<<<<<< HEAD
  "created_at": "2025-09-30T11:37:59.839401Z",
=======
  "created_at": "2025-09-30T20:43:20.338Z",
>>>>>>> 5cf2151f
  "effects": "Outbound+Inbound+Entropy+Pure",
  "nodes": [
    {
      "id": "S_receive",
      "kind": "Subscribe",
      "channel": "rpc:req:api/fnol/submit",
      "qos": "at_least_once",
      "out": {
        "var": "receive"
      },
      "runtime": {
        "instance": "@Memory",
        "domain": "interaction"
      }
    },
    {
      "id": "T_validate_fnol",
      "kind": "Transform",
      "spec": {
        "op": "jsonschema.validate",
        "schema": "FnolV1"
      },
      "in": {
        "value": "@receive.body"
      },
      "out": {
<<<<<<< HEAD
        "var": "validate_fnol_value"
      }
    },
    {
      "id": "K_get_policy",
      "kind": "Keypair",
      "algorithm": "Ed25519",
      "out": {
        "var": "kp_get_policy"
=======
        "var": "validate_fnol"
      },
      "runtime": {
        "instance": "@Memory",
        "domain": "transform"
      }
    },
    {
      "id": "K_get_policy_identity",
      "kind": "Keypair",
      "algorithm": "Ed25519",
      "out": {
        "var": "get_policy_identity"
      },
      "runtime": {
        "instance": "@Memory",
        "domain": "interaction"
>>>>>>> 5cf2151f
      }
    },
    {
      "id": "T_get_policy_corr",
      "kind": "Transform",
      "spec": {
        "op": "hash",
        "alg": "blake3"
      },
      "in": {
<<<<<<< HEAD
        "k": "@kp_get_policy.public_key_pem",
        "e": "api/policy/snapshot",
        "m": "GET",
        "q": {
          "policy_id": "@fnol_msg.body.policy_id"
        }
      },
      "out": {
        "var": "corr_get_policy"
=======
        "k": "@get_policy_identity.public_key_pem",
        "e": "api/policy/snapshot",
        "m": "GET",
        "query": {
          "policy_id": "@receive.body.policy_id"
        }
      },
      "out": {
        "var": "get_policy_corr"
      },
      "runtime": {
        "instance": "@Memory",
        "domain": "interaction"
>>>>>>> 5cf2151f
      }
    },
    {
      "id": "T_get_policy_reply_to",
      "kind": "Transform",
      "spec": {
        "op": "concat"
      },
<<<<<<< HEAD
      "in": {
        "a": "rpc:reply:",
        "b": "@corr_get_policy"
      },
      "out": {
        "var": "reply_to_get_policy"
      }
    },
    {
      "id": "P_get_policy_request",
=======
      "in": [
        "rpc:reply:",
        "@get_policy_corr"
      ],
      "out": {
        "var": "get_policy_reply_to"
      },
      "runtime": {
        "instance": "@Memory",
        "domain": "interaction"
      }
    },
    {
      "id": "P_get_policy",
>>>>>>> 5cf2151f
      "kind": "Publish",
      "channel": "rpc:req:api/policy/snapshot",
      "qos": "at_least_once",
      "payload": {
        "method": "GET",
<<<<<<< HEAD
        "corr": "@corr_get_policy",
        "reply_to": "@reply_to_get_policy",
        "query": {
          "policy_id": "@fnol_msg.body.policy_id"
        }
      }
    },
    {
      "id": "S_get_policy_reply",
      "kind": "Subscribe",
      "channel": "@reply_to_get_policy",
      "qos": "at_least_once",
      "filter": "@corr_get_policy",
      "out": {
        "var": "get_policy_reply"
=======
        "corr": "@get_policy_corr",
        "reply_to": "@get_policy_reply_to",
        "query": {
          "policy_id": "@receive.body.policy_id"
        }
      },
      "runtime": {
        "instance": "@Memory",
        "domain": "interaction"
      }
    },
    {
      "id": "S_get_policy",
      "kind": "Subscribe",
      "channel": "@get_policy_reply_to",
      "qos": "at_least_once",
      "filter": "@get_policy_corr",
      "out": {
        "var": "get_policy"
      },
      "runtime": {
        "instance": "@Memory",
        "domain": "interaction"
>>>>>>> 5cf2151f
      }
    },
    {
      "id": "T_score_severity",
      "kind": "Transform",
      "spec": {
        "op": "model_infer",
        "model": "auto.severity.v3"
      },
      "in": {
        "features": "@receive.body"
      },
      "out": {
<<<<<<< HEAD
        "var": "score_severity_value"
=======
        "var": "score_severity"
      },
      "runtime": {
        "instance": "@Memory",
        "domain": "transform"
>>>>>>> 5cf2151f
      }
    },
    {
      "id": "T_score_fraud",
      "kind": "Transform",
      "spec": {
        "op": "model_infer",
        "model": "fraud.v7"
      },
      "in": {
        "features": "@receive.body"
      },
      "out": {
<<<<<<< HEAD
        "var": "score_fraud_value"
=======
        "var": "score_fraud"
      },
      "runtime": {
        "instance": "@Memory",
        "domain": "transform"
>>>>>>> 5cf2151f
      }
    },
    {
      "id": "T_eligibility",
      "kind": "Transform",
      "spec": {
        "op": "policy_eval",
        "policy": "fasttrack.policy.v1"
      },
      "in": {
        "input": {
<<<<<<< HEAD
          "severity": "@score_severity_value",
          "fraud": "@score_fraud_value",
          "policy": "@get_policy_reply.response"
        }
      },
      "out": {
        "var": "eligibility_value"
      }
    },
    {
      "id": "T_branch_1",
      "kind": "Transform",
      "spec": {
        "op": "eq"
      },
      "in": {
        "left": "@eligibility_value.decision",
        "right": "allow"
      },
      "out": {
        "var": "branch_1_value"
=======
          "severity": "@score_severity",
          "fraud": "@score_fraud",
          "policy": "@get_policy.response"
        }
      },
      "out": {
        "var": "eligibility"
      },
      "runtime": {
        "instance": "@Memory",
        "domain": "policy"
>>>>>>> 5cf2151f
      }
    },
    {
      "id": "K_consent_identity",
      "kind": "Keypair",
      "algorithm": "Ed25519",
      "out": {
        "var": "consent_identity"
      },
<<<<<<< HEAD
      "when": "@branch_1_value"
=======
      "when": "@eligibility.decision == 'allow'",
      "runtime": {
        "instance": "@Memory",
        "domain": "interaction"
      }
>>>>>>> 5cf2151f
    },
    {
      "id": "T_consent_corr",
      "kind": "Transform",
      "spec": {
        "op": "hash",
        "alg": "blake3"
      },
      "in": {
        "k": "@consent_identity.public_key_pem",
        "e": "api/consent/sign",
        "m": "POST",
        "body": {
          "doc": "fasttrack.pdf",
          "claimant": "@receive.body.party"
        }
      },
      "out": {
        "var": "consent_corr"
      },
<<<<<<< HEAD
      "when": "@branch_1_value"
=======
      "when": "@eligibility.decision == 'allow'",
      "runtime": {
        "instance": "@Memory",
        "domain": "interaction"
      }
>>>>>>> 5cf2151f
    },
    {
      "id": "T_consent_reply_to",
      "kind": "Transform",
      "spec": {
        "op": "concat"
      },
      "in": [
        "rpc:reply:",
        "@consent_corr"
      ],
      "out": {
        "var": "consent_reply_to"
      },
<<<<<<< HEAD
      "when": "@branch_1_value"
=======
      "when": "@eligibility.decision == 'allow'",
      "runtime": {
        "instance": "@Memory",
        "domain": "interaction"
      }
>>>>>>> 5cf2151f
    },
    {
      "id": "P_consent_request",
      "kind": "Publish",
      "channel": "rpc:req:api/consent/sign",
      "qos": "at_least_once",
      "payload": {
        "method": "POST",
<<<<<<< HEAD
        "corr": "@corr_consent",
        "reply_to": "@reply_to_consent",
        "body": {
          "doc": "fasttrack.pdf",
          "claimant": "@fnol_msg.body.party"
        }
      },
      "when": "@branch_1_value"
=======
        "corr": "@consent_corr",
        "reply_to": "@consent_reply_to",
        "body": {
          "doc": "fasttrack.pdf",
          "claimant": "@receive.body.party"
        }
      },
      "when": "@eligibility.decision == 'allow'",
      "runtime": {
        "instance": "@Memory",
        "domain": "interaction"
      }
>>>>>>> 5cf2151f
    },
    {
      "id": "S_consent_reply",
      "kind": "Subscribe",
      "channel": "@consent_reply_to",
      "qos": "at_least_once",
      "filter": "@consent_corr",
      "out": {
        "var": "consent"
      },
<<<<<<< HEAD
      "when": "@branch_1_value"
=======
      "when": "@eligibility.decision == 'allow'",
      "runtime": {
        "instance": "@Memory",
        "domain": "interaction"
      }
>>>>>>> 5cf2151f
    },
    {
      "id": "K_payout_identity",
      "kind": "Keypair",
      "algorithm": "Ed25519",
      "out": {
        "var": "payout_identity"
      },
<<<<<<< HEAD
      "when": "@branch_1_value"
=======
      "when": "@eligibility.decision == 'allow'",
      "runtime": {
        "instance": "@Memory",
        "domain": "interaction"
      }
>>>>>>> 5cf2151f
    },
    {
      "id": "T_payout_corr",
      "kind": "Transform",
      "spec": {
        "op": "hash",
        "alg": "blake3"
      },
      "in": {
        "k": "@payout_identity.public_key_pem",
        "e": "api/payments/payout",
        "m": "POST",
<<<<<<< HEAD
        "b": {
          "claim": "@fnol_msg.body.claim_id",
          "amount": "@eligibility_value.amount",
=======
        "body": {
          "claim": "@receive.body.claim_id",
          "amount": "@eligibility.amount",
>>>>>>> 5cf2151f
          "channel": "SEPA"
        }
      },
      "out": {
        "var": "payout_corr"
      },
<<<<<<< HEAD
      "when": "@branch_1_value"
=======
      "when": "@eligibility.decision == 'allow'",
      "runtime": {
        "instance": "@Memory",
        "domain": "interaction"
      }
>>>>>>> 5cf2151f
    },
    {
      "id": "T_payout_reply_to",
      "kind": "Transform",
      "spec": {
        "op": "concat"
      },
      "in": [
        "rpc:reply:",
        "@payout_corr"
      ],
      "out": {
        "var": "payout_reply_to"
      },
<<<<<<< HEAD
      "when": "@branch_1_value"
=======
      "when": "@eligibility.decision == 'allow'",
      "runtime": {
        "instance": "@Memory",
        "domain": "interaction"
      }
>>>>>>> 5cf2151f
    },
    {
      "id": "P_payout_request",
      "kind": "Publish",
      "channel": "rpc:req:api/payments/payout",
      "qos": "at_least_once",
      "payload": {
        "method": "POST",
<<<<<<< HEAD
        "corr": "@corr_payout",
        "reply_to": "@reply_to_payout",
        "body": {
          "claim": "@fnol_msg.body.claim_id",
          "amount": "@eligibility_value.amount",
          "channel": "SEPA"
        }
      },
      "when": "@branch_1_value"
=======
        "corr": "@payout_corr",
        "reply_to": "@payout_reply_to",
        "body": {
          "claim": "@receive.body.claim_id",
          "amount": "@eligibility.amount",
          "channel": "SEPA"
        }
      },
      "when": "@eligibility.decision == 'allow'",
      "runtime": {
        "instance": "@Memory",
        "domain": "interaction"
      }
>>>>>>> 5cf2151f
    },
    {
      "id": "S_payout_reply",
      "kind": "Subscribe",
      "channel": "@payout_reply_to",
      "qos": "at_least_once",
      "filter": "@payout_corr",
      "out": {
        "var": "payout"
      },
<<<<<<< HEAD
      "when": "@branch_1_value"
=======
      "when": "@eligibility.decision == 'allow'",
      "runtime": {
        "instance": "@Memory",
        "domain": "interaction"
      }
>>>>>>> 5cf2151f
    },
    {
      "id": "P_emit_metric",
      "kind": "Publish",
      "channel": "metric:claims.fasttrack.success",
      "qos": "at_least_once",
      "payload": {
        "value": 1,
        "unit": "count",
        "tags": {
<<<<<<< HEAD
          "region": "@get_policy_reply.response.region"
        }
      },
      "when": "@branch_1_value"
=======
          "region": "@get_policy.response.region"
        }
      },
      "when": "@eligibility.decision == 'allow'",
      "runtime": {
        "instance": "@Memory",
        "domain": "obs"
      }
>>>>>>> 5cf2151f
    },
    {
      "id": "K_assign_identity",
      "kind": "Keypair",
      "algorithm": "Ed25519",
      "out": {
        "var": "assign_identity"
      },
<<<<<<< HEAD
      "when": {
        "op": "not",
        "var": "branch_1_value"
=======
      "when": "!(@eligibility.decision == 'allow')",
      "runtime": {
        "instance": "@Memory",
        "domain": "interaction"
>>>>>>> 5cf2151f
      }
    },
    {
      "id": "T_assign_corr",
      "kind": "Transform",
      "spec": {
        "op": "hash",
        "alg": "blake3"
      },
      "in": {
        "k": "@assign_identity.public_key_pem",
        "e": "api/adjuster/assign",
        "m": "POST",
<<<<<<< HEAD
        "b": {
          "claim": "@fnol_msg.body.claim_id",
          "priority": "@score_severity_value.bucket"
=======
        "body": {
          "claim": "@receive.body.claim_id",
          "priority": "@score_severity.bucket"
>>>>>>> 5cf2151f
        }
      },
      "out": {
        "var": "assign_corr"
      },
<<<<<<< HEAD
      "when": {
        "op": "not",
        "var": "branch_1_value"
=======
      "when": "!(@eligibility.decision == 'allow')",
      "runtime": {
        "instance": "@Memory",
        "domain": "interaction"
>>>>>>> 5cf2151f
      }
    },
    {
      "id": "T_assign_reply_to",
      "kind": "Transform",
      "spec": {
        "op": "concat"
      },
      "in": [
        "rpc:reply:",
        "@assign_corr"
      ],
      "out": {
        "var": "assign_reply_to"
      },
<<<<<<< HEAD
      "when": {
        "op": "not",
        "var": "branch_1_value"
=======
      "when": "!(@eligibility.decision == 'allow')",
      "runtime": {
        "instance": "@Memory",
        "domain": "interaction"
>>>>>>> 5cf2151f
      }
    },
    {
      "id": "P_assign_request",
      "kind": "Publish",
      "channel": "rpc:req:api/adjuster/assign",
      "qos": "at_least_once",
      "payload": {
        "method": "POST",
<<<<<<< HEAD
        "corr": "@corr_assign",
        "reply_to": "@reply_to_assign",
        "body": {
          "claim": "@fnol_msg.body.claim_id",
          "priority": "@score_severity_value.bucket"
        }
      },
      "when": {
        "op": "not",
        "var": "branch_1_value"
=======
        "corr": "@assign_corr",
        "reply_to": "@assign_reply_to",
        "body": {
          "claim": "@receive.body.claim_id",
          "priority": "@score_severity.bucket"
        }
      },
      "when": "!(@eligibility.decision == 'allow')",
      "runtime": {
        "instance": "@Memory",
        "domain": "interaction"
>>>>>>> 5cf2151f
      }
    },
    {
      "id": "S_assign_reply",
      "kind": "Subscribe",
      "channel": "@assign_reply_to",
      "qos": "at_least_once",
      "filter": "@assign_corr",
      "out": {
        "var": "assign"
      },
<<<<<<< HEAD
      "when": {
        "op": "not",
        "var": "branch_1_value"
=======
      "when": "!(@eligibility.decision == 'allow')",
      "runtime": {
        "instance": "@Memory",
        "domain": "interaction"
>>>>>>> 5cf2151f
      }
    },
    {
      "id": "P_ack",
      "kind": "Publish",
      "channel": "@receive.reply_to",
      "qos": "at_least_once",
      "payload": {
        "corr": "@receive.corr",
        "status": "accepted"
      },
      "runtime": {
        "instance": "@Memory",
        "domain": "interaction"
      }
    },
    {
      "id": "T_record_digest",
      "kind": "Transform",
      "spec": {
        "op": "digest",
        "alg": "blake3"
      },
      "in": {
        "kind": "fasttrack.route",
<<<<<<< HEAD
        "payload": "@eligibility_value",
        "ts": "2025-09-30T11:37:59.839401Z"
      },
      "out": {
        "var": "record_digest_value"
=======
        "payload": "@eligibility",
        "ts": "2025-09-30T20:43:20.338Z"
      },
      "out": {
        "var": "record_digest"
      },
      "runtime": {
        "instance": "@Memory",
        "domain": "policy"
>>>>>>> 5cf2151f
      }
    },
    {
      "id": "T_record_id",
      "kind": "Transform",
      "spec": {
        "op": "encode_base58"
      },
      "in": {
        "value": "@record_digest_value"
      },
      "out": {
<<<<<<< HEAD
        "var": "record_id_value"
=======
        "var": "record_id"
      },
      "runtime": {
        "instance": "@Memory",
        "domain": "policy"
>>>>>>> 5cf2151f
      }
    },
    {
      "id": "P_record",
      "kind": "Publish",
      "channel": "policy:record",
      "qos": "at_least_once",
      "payload": {
        "record_id": "@record_id_value",
        "kind": "fasttrack.route",
<<<<<<< HEAD
        "payload": "@eligibility_value",
        "ts": "2025-09-30T11:37:59.839401Z"
=======
        "payload": "@eligibility",
        "ts": "2025-09-30T20:43:20.338Z"
      },
      "runtime": {
        "instance": "@Memory",
        "domain": "policy"
>>>>>>> 5cf2151f
      }
    }
  ]
}<|MERGE_RESOLUTION|>--- conflicted
+++ resolved
@@ -1,10 +1,6 @@
 {
   "pipeline_id": "auto.fnol.fasttrack.v1",
-<<<<<<< HEAD
-  "created_at": "2025-09-30T11:37:59.839401Z",
-=======
   "created_at": "2025-09-30T20:43:20.338Z",
->>>>>>> 5cf2151f
   "effects": "Outbound+Inbound+Entropy+Pure",
   "nodes": [
     {
@@ -12,156 +8,57 @@
       "kind": "Subscribe",
       "channel": "rpc:req:api/fnol/submit",
       "qos": "at_least_once",
-      "out": {
-        "var": "receive"
-      },
-      "runtime": {
-        "instance": "@Memory",
-        "domain": "interaction"
-      }
+      "out": { "var": "receive" },
+      "runtime": { "instance": "@Memory", "domain": "interaction" }
     },
     {
       "id": "T_validate_fnol",
       "kind": "Transform",
-      "spec": {
-        "op": "jsonschema.validate",
-        "schema": "FnolV1"
-      },
-      "in": {
-        "value": "@receive.body"
-      },
-      "out": {
-<<<<<<< HEAD
-        "var": "validate_fnol_value"
-      }
-    },
-    {
-      "id": "K_get_policy",
-      "kind": "Keypair",
-      "algorithm": "Ed25519",
-      "out": {
-        "var": "kp_get_policy"
-=======
-        "var": "validate_fnol"
-      },
-      "runtime": {
-        "instance": "@Memory",
-        "domain": "transform"
-      }
+      "spec": { "op": "jsonschema.validate", "schema": "FnolV1" },
+      "in": { "value": "@receive.body" },
+      "out": { "var": "validate_fnol" },
+      "runtime": { "instance": "@Memory", "domain": "transform" }
     },
     {
       "id": "K_get_policy_identity",
       "kind": "Keypair",
       "algorithm": "Ed25519",
-      "out": {
-        "var": "get_policy_identity"
-      },
-      "runtime": {
-        "instance": "@Memory",
-        "domain": "interaction"
->>>>>>> 5cf2151f
-      }
+      "out": { "var": "get_policy_identity" },
+      "runtime": { "instance": "@Memory", "domain": "interaction" }
     },
     {
       "id": "T_get_policy_corr",
       "kind": "Transform",
-      "spec": {
-        "op": "hash",
-        "alg": "blake3"
-      },
-      "in": {
-<<<<<<< HEAD
-        "k": "@kp_get_policy.public_key_pem",
-        "e": "api/policy/snapshot",
-        "m": "GET",
-        "q": {
-          "policy_id": "@fnol_msg.body.policy_id"
-        }
-      },
-      "out": {
-        "var": "corr_get_policy"
-=======
+      "spec": { "op": "hash", "alg": "blake3" },
+      "in": {
         "k": "@get_policy_identity.public_key_pem",
         "e": "api/policy/snapshot",
         "m": "GET",
-        "query": {
-          "policy_id": "@receive.body.policy_id"
-        }
-      },
-      "out": {
-        "var": "get_policy_corr"
-      },
-      "runtime": {
-        "instance": "@Memory",
-        "domain": "interaction"
->>>>>>> 5cf2151f
-      }
+        "query": { "policy_id": "@receive.body.policy_id" }
+      },
+      "out": { "var": "get_policy_corr" },
+      "runtime": { "instance": "@Memory", "domain": "interaction" }
     },
     {
       "id": "T_get_policy_reply_to",
       "kind": "Transform",
-      "spec": {
-        "op": "concat"
-      },
-<<<<<<< HEAD
-      "in": {
-        "a": "rpc:reply:",
-        "b": "@corr_get_policy"
-      },
-      "out": {
-        "var": "reply_to_get_policy"
-      }
-    },
-    {
-      "id": "P_get_policy_request",
-=======
-      "in": [
-        "rpc:reply:",
-        "@get_policy_corr"
-      ],
-      "out": {
-        "var": "get_policy_reply_to"
-      },
-      "runtime": {
-        "instance": "@Memory",
-        "domain": "interaction"
-      }
+      "spec": { "op": "concat" },
+      "in": [ "rpc:reply:", "@get_policy_corr" ],
+      "out": { "var": "get_policy_reply_to" },
+      "runtime": { "instance": "@Memory", "domain": "interaction" }
     },
     {
       "id": "P_get_policy",
->>>>>>> 5cf2151f
       "kind": "Publish",
       "channel": "rpc:req:api/policy/snapshot",
       "qos": "at_least_once",
       "payload": {
         "method": "GET",
-<<<<<<< HEAD
-        "corr": "@corr_get_policy",
-        "reply_to": "@reply_to_get_policy",
-        "query": {
-          "policy_id": "@fnol_msg.body.policy_id"
-        }
-      }
-    },
-    {
-      "id": "S_get_policy_reply",
-      "kind": "Subscribe",
-      "channel": "@reply_to_get_policy",
-      "qos": "at_least_once",
-      "filter": "@corr_get_policy",
-      "out": {
-        "var": "get_policy_reply"
-=======
         "corr": "@get_policy_corr",
         "reply_to": "@get_policy_reply_to",
-        "query": {
-          "policy_id": "@receive.body.policy_id"
-        }
-      },
-      "runtime": {
-        "instance": "@Memory",
-        "domain": "interaction"
-      }
+        "query": { "policy_id": "@receive.body.policy_id" }
+      },
+      "runtime": { "instance": "@Memory", "domain": "interaction" }
     },
     {
       "id": "S_get_policy",
@@ -169,173 +66,69 @@
       "channel": "@get_policy_reply_to",
       "qos": "at_least_once",
       "filter": "@get_policy_corr",
-      "out": {
-        "var": "get_policy"
-      },
-      "runtime": {
-        "instance": "@Memory",
-        "domain": "interaction"
->>>>>>> 5cf2151f
-      }
+      "out": { "var": "get_policy" },
+      "runtime": { "instance": "@Memory", "domain": "interaction" }
     },
     {
       "id": "T_score_severity",
       "kind": "Transform",
-      "spec": {
-        "op": "model_infer",
-        "model": "auto.severity.v3"
-      },
-      "in": {
-        "features": "@receive.body"
-      },
-      "out": {
-<<<<<<< HEAD
-        "var": "score_severity_value"
-=======
-        "var": "score_severity"
-      },
-      "runtime": {
-        "instance": "@Memory",
-        "domain": "transform"
->>>>>>> 5cf2151f
-      }
+      "spec": { "op": "model_infer", "model": "auto.severity.v3" },
+      "in": { "features": "@receive.body" },
+      "out": { "var": "score_severity" },
+      "runtime": { "instance": "@Memory", "domain": "transform" }
     },
     {
       "id": "T_score_fraud",
       "kind": "Transform",
-      "spec": {
-        "op": "model_infer",
-        "model": "fraud.v7"
-      },
-      "in": {
-        "features": "@receive.body"
-      },
-      "out": {
-<<<<<<< HEAD
-        "var": "score_fraud_value"
-=======
-        "var": "score_fraud"
-      },
-      "runtime": {
-        "instance": "@Memory",
-        "domain": "transform"
->>>>>>> 5cf2151f
-      }
+      "spec": { "op": "model_infer", "model": "fraud.v7" },
+      "in": { "features": "@receive.body" },
+      "out": { "var": "score_fraud" },
+      "runtime": { "instance": "@Memory", "domain": "transform" }
     },
     {
       "id": "T_eligibility",
       "kind": "Transform",
-      "spec": {
-        "op": "policy_eval",
-        "policy": "fasttrack.policy.v1"
-      },
+      "spec": { "op": "policy_eval", "policy": "fasttrack.policy.v1" },
       "in": {
         "input": {
-<<<<<<< HEAD
-          "severity": "@score_severity_value",
-          "fraud": "@score_fraud_value",
-          "policy": "@get_policy_reply.response"
-        }
-      },
-      "out": {
-        "var": "eligibility_value"
-      }
-    },
-    {
-      "id": "T_branch_1",
-      "kind": "Transform",
-      "spec": {
-        "op": "eq"
-      },
-      "in": {
-        "left": "@eligibility_value.decision",
-        "right": "allow"
-      },
-      "out": {
-        "var": "branch_1_value"
-=======
           "severity": "@score_severity",
           "fraud": "@score_fraud",
           "policy": "@get_policy.response"
         }
       },
-      "out": {
-        "var": "eligibility"
-      },
-      "runtime": {
-        "instance": "@Memory",
-        "domain": "policy"
->>>>>>> 5cf2151f
-      }
+      "out": { "var": "eligibility" },
+      "runtime": { "instance": "@Memory", "domain": "policy" }
     },
     {
       "id": "K_consent_identity",
       "kind": "Keypair",
       "algorithm": "Ed25519",
-      "out": {
-        "var": "consent_identity"
-      },
-<<<<<<< HEAD
-      "when": "@branch_1_value"
-=======
-      "when": "@eligibility.decision == 'allow'",
-      "runtime": {
-        "instance": "@Memory",
-        "domain": "interaction"
-      }
->>>>>>> 5cf2151f
+      "out": { "var": "consent_identity" },
+      "when": "@eligibility.decision == 'allow'",
+      "runtime": { "instance": "@Memory", "domain": "interaction" }
     },
     {
       "id": "T_consent_corr",
       "kind": "Transform",
-      "spec": {
-        "op": "hash",
-        "alg": "blake3"
-      },
+      "spec": { "op": "hash", "alg": "blake3" },
       "in": {
         "k": "@consent_identity.public_key_pem",
         "e": "api/consent/sign",
         "m": "POST",
-        "body": {
-          "doc": "fasttrack.pdf",
-          "claimant": "@receive.body.party"
-        }
-      },
-      "out": {
-        "var": "consent_corr"
-      },
-<<<<<<< HEAD
-      "when": "@branch_1_value"
-=======
-      "when": "@eligibility.decision == 'allow'",
-      "runtime": {
-        "instance": "@Memory",
-        "domain": "interaction"
-      }
->>>>>>> 5cf2151f
+        "body": { "doc": "fasttrack.pdf", "claimant": "@receive.body.party" }
+      },
+      "out": { "var": "consent_corr" },
+      "when": "@eligibility.decision == 'allow'",
+      "runtime": { "instance": "@Memory", "domain": "interaction" }
     },
     {
       "id": "T_consent_reply_to",
       "kind": "Transform",
-      "spec": {
-        "op": "concat"
-      },
-      "in": [
-        "rpc:reply:",
-        "@consent_corr"
-      ],
-      "out": {
-        "var": "consent_reply_to"
-      },
-<<<<<<< HEAD
-      "when": "@branch_1_value"
-=======
-      "when": "@eligibility.decision == 'allow'",
-      "runtime": {
-        "instance": "@Memory",
-        "domain": "interaction"
-      }
->>>>>>> 5cf2151f
+      "spec": { "op": "concat" },
+      "in": [ "rpc:reply:", "@consent_corr" ],
+      "out": { "var": "consent_reply_to" },
+      "when": "@eligibility.decision == 'allow'",
+      "runtime": { "instance": "@Memory", "domain": "interaction" }
     },
     {
       "id": "P_consent_request",
@@ -344,29 +137,12 @@
       "qos": "at_least_once",
       "payload": {
         "method": "POST",
-<<<<<<< HEAD
-        "corr": "@corr_consent",
-        "reply_to": "@reply_to_consent",
-        "body": {
-          "doc": "fasttrack.pdf",
-          "claimant": "@fnol_msg.body.party"
-        }
-      },
-      "when": "@branch_1_value"
-=======
         "corr": "@consent_corr",
         "reply_to": "@consent_reply_to",
-        "body": {
-          "doc": "fasttrack.pdf",
-          "claimant": "@receive.body.party"
-        }
-      },
-      "when": "@eligibility.decision == 'allow'",
-      "runtime": {
-        "instance": "@Memory",
-        "domain": "interaction"
-      }
->>>>>>> 5cf2151f
+        "body": { "doc": "fasttrack.pdf", "claimant": "@receive.body.party" }
+      },
+      "when": "@eligibility.decision == 'allow'",
+      "runtime": { "instance": "@Memory", "domain": "interaction" }
     },
     {
       "id": "S_consent_reply",
@@ -374,94 +150,44 @@
       "channel": "@consent_reply_to",
       "qos": "at_least_once",
       "filter": "@consent_corr",
-      "out": {
-        "var": "consent"
-      },
-<<<<<<< HEAD
-      "when": "@branch_1_value"
-=======
-      "when": "@eligibility.decision == 'allow'",
-      "runtime": {
-        "instance": "@Memory",
-        "domain": "interaction"
-      }
->>>>>>> 5cf2151f
+      "out": { "var": "consent" },
+      "when": "@eligibility.decision == 'allow'",
+      "runtime": { "instance": "@Memory", "domain": "interaction" }
     },
     {
       "id": "K_payout_identity",
       "kind": "Keypair",
       "algorithm": "Ed25519",
-      "out": {
-        "var": "payout_identity"
-      },
-<<<<<<< HEAD
-      "when": "@branch_1_value"
-=======
-      "when": "@eligibility.decision == 'allow'",
-      "runtime": {
-        "instance": "@Memory",
-        "domain": "interaction"
-      }
->>>>>>> 5cf2151f
+      "out": { "var": "payout_identity" },
+      "when": "@eligibility.decision == 'allow'",
+      "runtime": { "instance": "@Memory", "domain": "interaction" }
     },
     {
       "id": "T_payout_corr",
       "kind": "Transform",
-      "spec": {
-        "op": "hash",
-        "alg": "blake3"
-      },
+      "spec": { "op": "hash", "alg": "blake3" },
       "in": {
         "k": "@payout_identity.public_key_pem",
         "e": "api/payments/payout",
         "m": "POST",
-<<<<<<< HEAD
-        "b": {
-          "claim": "@fnol_msg.body.claim_id",
-          "amount": "@eligibility_value.amount",
-=======
         "body": {
           "claim": "@receive.body.claim_id",
           "amount": "@eligibility.amount",
->>>>>>> 5cf2151f
           "channel": "SEPA"
         }
       },
-      "out": {
-        "var": "payout_corr"
-      },
-<<<<<<< HEAD
-      "when": "@branch_1_value"
-=======
-      "when": "@eligibility.decision == 'allow'",
-      "runtime": {
-        "instance": "@Memory",
-        "domain": "interaction"
-      }
->>>>>>> 5cf2151f
+      "out": { "var": "payout_corr" },
+      "when": "@eligibility.decision == 'allow'",
+      "runtime": { "instance": "@Memory", "domain": "interaction" }
     },
     {
       "id": "T_payout_reply_to",
       "kind": "Transform",
-      "spec": {
-        "op": "concat"
-      },
-      "in": [
-        "rpc:reply:",
-        "@payout_corr"
-      ],
-      "out": {
-        "var": "payout_reply_to"
-      },
-<<<<<<< HEAD
-      "when": "@branch_1_value"
-=======
-      "when": "@eligibility.decision == 'allow'",
-      "runtime": {
-        "instance": "@Memory",
-        "domain": "interaction"
-      }
->>>>>>> 5cf2151f
+      "spec": { "op": "concat" },
+      "in": [ "rpc:reply:", "@payout_corr" ],
+      "out": { "var": "payout_reply_to" },
+      "when": "@eligibility.decision == 'allow'",
+      "runtime": { "instance": "@Memory", "domain": "interaction" }
     },
     {
       "id": "P_payout_request",
@@ -470,17 +196,6 @@
       "qos": "at_least_once",
       "payload": {
         "method": "POST",
-<<<<<<< HEAD
-        "corr": "@corr_payout",
-        "reply_to": "@reply_to_payout",
-        "body": {
-          "claim": "@fnol_msg.body.claim_id",
-          "amount": "@eligibility_value.amount",
-          "channel": "SEPA"
-        }
-      },
-      "when": "@branch_1_value"
-=======
         "corr": "@payout_corr",
         "reply_to": "@payout_reply_to",
         "body": {
@@ -490,11 +205,7 @@
         }
       },
       "when": "@eligibility.decision == 'allow'",
-      "runtime": {
-        "instance": "@Memory",
-        "domain": "interaction"
-      }
->>>>>>> 5cf2151f
+      "runtime": { "instance": "@Memory", "domain": "interaction" }
     },
     {
       "id": "S_payout_reply",
@@ -502,18 +213,9 @@
       "channel": "@payout_reply_to",
       "qos": "at_least_once",
       "filter": "@payout_corr",
-      "out": {
-        "var": "payout"
-      },
-<<<<<<< HEAD
-      "when": "@branch_1_value"
-=======
-      "when": "@eligibility.decision == 'allow'",
-      "runtime": {
-        "instance": "@Memory",
-        "domain": "interaction"
-      }
->>>>>>> 5cf2151f
+      "out": { "var": "payout" },
+      "when": "@eligibility.decision == 'allow'",
+      "runtime": { "instance": "@Memory", "domain": "interaction" }
     },
     {
       "id": "P_emit_metric",
@@ -523,103 +225,44 @@
       "payload": {
         "value": 1,
         "unit": "count",
-        "tags": {
-<<<<<<< HEAD
-          "region": "@get_policy_reply.response.region"
-        }
-      },
-      "when": "@branch_1_value"
-=======
-          "region": "@get_policy.response.region"
-        }
-      },
-      "when": "@eligibility.decision == 'allow'",
-      "runtime": {
-        "instance": "@Memory",
-        "domain": "obs"
-      }
->>>>>>> 5cf2151f
+        "tags": { "region": "@get_policy.response.region" }
+      },
+      "when": "@eligibility.decision == 'allow'",
+      "runtime": { "instance": "@Memory", "domain": "obs" }
     },
     {
       "id": "K_assign_identity",
       "kind": "Keypair",
       "algorithm": "Ed25519",
-      "out": {
-        "var": "assign_identity"
-      },
-<<<<<<< HEAD
-      "when": {
-        "op": "not",
-        "var": "branch_1_value"
-=======
-      "when": "!(@eligibility.decision == 'allow')",
-      "runtime": {
-        "instance": "@Memory",
-        "domain": "interaction"
->>>>>>> 5cf2151f
-      }
+      "out": { "var": "assign_identity" },
+      "when": "!(@eligibility.decision == 'allow')",
+      "runtime": { "instance": "@Memory", "domain": "interaction" }
     },
     {
       "id": "T_assign_corr",
       "kind": "Transform",
-      "spec": {
-        "op": "hash",
-        "alg": "blake3"
-      },
+      "spec": { "op": "hash", "alg": "blake3" },
       "in": {
         "k": "@assign_identity.public_key_pem",
         "e": "api/adjuster/assign",
         "m": "POST",
-<<<<<<< HEAD
-        "b": {
-          "claim": "@fnol_msg.body.claim_id",
-          "priority": "@score_severity_value.bucket"
-=======
         "body": {
           "claim": "@receive.body.claim_id",
           "priority": "@score_severity.bucket"
->>>>>>> 5cf2151f
-        }
-      },
-      "out": {
-        "var": "assign_corr"
-      },
-<<<<<<< HEAD
-      "when": {
-        "op": "not",
-        "var": "branch_1_value"
-=======
-      "when": "!(@eligibility.decision == 'allow')",
-      "runtime": {
-        "instance": "@Memory",
-        "domain": "interaction"
->>>>>>> 5cf2151f
-      }
+        }
+      },
+      "out": { "var": "assign_corr" },
+      "when": "!(@eligibility.decision == 'allow')",
+      "runtime": { "instance": "@Memory", "domain": "interaction" }
     },
     {
       "id": "T_assign_reply_to",
       "kind": "Transform",
-      "spec": {
-        "op": "concat"
-      },
-      "in": [
-        "rpc:reply:",
-        "@assign_corr"
-      ],
-      "out": {
-        "var": "assign_reply_to"
-      },
-<<<<<<< HEAD
-      "when": {
-        "op": "not",
-        "var": "branch_1_value"
-=======
-      "when": "!(@eligibility.decision == 'allow')",
-      "runtime": {
-        "instance": "@Memory",
-        "domain": "interaction"
->>>>>>> 5cf2151f
-      }
+      "spec": { "op": "concat" },
+      "in": [ "rpc:reply:", "@assign_corr" ],
+      "out": { "var": "assign_reply_to" },
+      "when": "!(@eligibility.decision == 'allow')",
+      "runtime": { "instance": "@Memory", "domain": "interaction" }
     },
     {
       "id": "P_assign_request",
@@ -628,18 +271,6 @@
       "qos": "at_least_once",
       "payload": {
         "method": "POST",
-<<<<<<< HEAD
-        "corr": "@corr_assign",
-        "reply_to": "@reply_to_assign",
-        "body": {
-          "claim": "@fnol_msg.body.claim_id",
-          "priority": "@score_severity_value.bucket"
-        }
-      },
-      "when": {
-        "op": "not",
-        "var": "branch_1_value"
-=======
         "corr": "@assign_corr",
         "reply_to": "@assign_reply_to",
         "body": {
@@ -648,11 +279,7 @@
         }
       },
       "when": "!(@eligibility.decision == 'allow')",
-      "runtime": {
-        "instance": "@Memory",
-        "domain": "interaction"
->>>>>>> 5cf2151f
-      }
+      "runtime": { "instance": "@Memory", "domain": "interaction" }
     },
     {
       "id": "S_assign_reply",
@@ -660,83 +287,37 @@
       "channel": "@assign_reply_to",
       "qos": "at_least_once",
       "filter": "@assign_corr",
-      "out": {
-        "var": "assign"
-      },
-<<<<<<< HEAD
-      "when": {
-        "op": "not",
-        "var": "branch_1_value"
-=======
-      "when": "!(@eligibility.decision == 'allow')",
-      "runtime": {
-        "instance": "@Memory",
-        "domain": "interaction"
->>>>>>> 5cf2151f
-      }
+      "out": { "var": "assign" },
+      "when": "!(@eligibility.decision == 'allow')",
+      "runtime": { "instance": "@Memory", "domain": "interaction" }
     },
     {
       "id": "P_ack",
       "kind": "Publish",
       "channel": "@receive.reply_to",
       "qos": "at_least_once",
-      "payload": {
-        "corr": "@receive.corr",
-        "status": "accepted"
-      },
-      "runtime": {
-        "instance": "@Memory",
-        "domain": "interaction"
-      }
+      "payload": { "corr": "@receive.corr", "status": "accepted" },
+      "runtime": { "instance": "@Memory", "domain": "interaction" }
     },
     {
       "id": "T_record_digest",
       "kind": "Transform",
-      "spec": {
-        "op": "digest",
-        "alg": "blake3"
-      },
+      "spec": { "op": "digest", "alg": "blake3" },
       "in": {
         "kind": "fasttrack.route",
-<<<<<<< HEAD
-        "payload": "@eligibility_value",
-        "ts": "2025-09-30T11:37:59.839401Z"
-      },
-      "out": {
-        "var": "record_digest_value"
-=======
         "payload": "@eligibility",
         "ts": "2025-09-30T20:43:20.338Z"
       },
-      "out": {
-        "var": "record_digest"
-      },
-      "runtime": {
-        "instance": "@Memory",
-        "domain": "policy"
->>>>>>> 5cf2151f
-      }
+      "out": { "var": "record_digest" },
+      "runtime": { "instance": "@Memory", "domain": "policy" }
     },
     {
       "id": "T_record_id",
       "kind": "Transform",
-      "spec": {
-        "op": "encode_base58"
-      },
-      "in": {
-        "value": "@record_digest_value"
-      },
-      "out": {
-<<<<<<< HEAD
-        "var": "record_id_value"
-=======
-        "var": "record_id"
-      },
-      "runtime": {
-        "instance": "@Memory",
-        "domain": "policy"
->>>>>>> 5cf2151f
-      }
+      "spec": { "op": "encode_base58" },
+      "in": { "value": "@record_digest" },
+      "out": { "var": "record_id" },
+      "runtime": { "instance": "@Memory", "domain": "policy" }
     },
     {
       "id": "P_record",
@@ -744,20 +325,12 @@
       "channel": "policy:record",
       "qos": "at_least_once",
       "payload": {
-        "record_id": "@record_id_value",
+        "record_id": "@record_id",
         "kind": "fasttrack.route",
-<<<<<<< HEAD
-        "payload": "@eligibility_value",
-        "ts": "2025-09-30T11:37:59.839401Z"
-=======
         "payload": "@eligibility",
         "ts": "2025-09-30T20:43:20.338Z"
       },
-      "runtime": {
-        "instance": "@Memory",
-        "domain": "policy"
->>>>>>> 5cf2151f
-      }
+      "runtime": { "instance": "@Memory", "domain": "policy" }
     }
   ]
 }