# TF-Lang v0.6 Pipelines

- [Auto FNOL Fast-Track](pipelines/fnol-fasttrack.md)
- [Auto Quote → Bind → Issue](pipelines/quote-bind-issue.md)
- [Fast-Track 24h SLA Monitors](monitors/fasttrack-24h.md)

<<<<<<< HEAD
# Prover roadmap

- [Lean 4 prover skeleton](../../prover/lean/README.md)

## Law checks

- Run human-readable checks with `tf laws --check <pipeline.l0.json> --goal branch-exclusive` to review PASS/WARN/ERROR entries and any counterexamples found within the boolean bound (`--max-bools N`, default 8).
- Use machine-readable mode with `tf laws --check <pipeline.l0.json> --goal branch-exclusive --json [--policy path] [--caps path]` to feed the same policy/capability inputs as CI and capture structured results.
- `WARN` entries document gaps (e.g., missing metadata or plaintext alongside ciphertext) but do not fail builds; teams can layer stricter policies later if needed.
=======
## Tools

- `tf plan-instances <L0>` summarizes instance hints by domain and channel scheme; use `--registry` to simulate different deployments.
>>>>>>> 618ba870

# TF-Lang v0.6 Specification

> Generated from `spec/v0.6`

> No specification pages were found for this version.
> Tip: add Markdown files under `spec/v0.6` to populate this site.
> For complex macro lines in YAML, prefer block scalars or quotes. The CLI has a best-effort sanitizer, but `--strict-yaml` disables it and enforces standard YAML.

---

## Macro laws

- `state.merge@jsonpatch` – order-sensitive; no algebraic laws; root ops unsupported by design.
- `state.merge@crdt.gcounter` – associative, commutative, idempotent (reported per-node).
- `process.retry` – retry-safe when the wrapped RPC produces a stable `corr` (idempotent-by-corr).

Auth tokens are minted as `base58(blake3 bytes)` of the canonical payload (secret + claims + alg).

---

[Back to top](#tf-lang-v06-specification)

## Tools

### `tf typecheck`

Run `tf typecheck <L0_FILE> [--adapters <registry.json>]` to infer port types across an L0 DAG.
The command exits `0` when all bindings match (including cases where adapters are suggested),
`1` when blocking mismatches remain, and `2` for usage errors. Use `--adapters` to point at a
custom adapter registry; otherwise `adapters/registry.json` is loaded.

Adapter suggestions are reported inline:

```
OK with 1 suggestion(s)
- T_needs_json in.payload.claim from @fnol_csv:
  FnolV1 (csv) → FnolV1 (json) (use Transform(op: adapter.fnol_csv_to_json))
```

## Capabilities

Capability allow lists may now include wildcard entries (e.g. `cap:keypair:*`).
Any required capability matching that pattern is treated as satisfied when computing the checker report.<|MERGE_RESOLUTION|>--- conflicted
+++ resolved
@@ -4,7 +4,6 @@
 - [Auto Quote → Bind → Issue](pipelines/quote-bind-issue.md)
 - [Fast-Track 24h SLA Monitors](monitors/fasttrack-24h.md)
 
-<<<<<<< HEAD
 # Prover roadmap
 
 - [Lean 4 prover skeleton](../../prover/lean/README.md)
@@ -14,11 +13,10 @@
 - Run human-readable checks with `tf laws --check <pipeline.l0.json> --goal branch-exclusive` to review PASS/WARN/ERROR entries and any counterexamples found within the boolean bound (`--max-bools N`, default 8).
 - Use machine-readable mode with `tf laws --check <pipeline.l0.json> --goal branch-exclusive --json [--policy path] [--caps path]` to feed the same policy/capability inputs as CI and capture structured results.
 - `WARN` entries document gaps (e.g., missing metadata or plaintext alongside ciphertext) but do not fail builds; teams can layer stricter policies later if needed.
-=======
+
 ## Tools
 
 - `tf plan-instances <L0>` summarizes instance hints by domain and channel scheme; use `--registry` to simulate different deployments.
->>>>>>> 618ba870
 
 # TF-Lang v0.6 Specification
 
@@ -40,8 +38,6 @@
 
 ---
 
-[Back to top](#tf-lang-v06-specification)
-
 ## Tools
 
 ### `tf typecheck`
@@ -52,14 +48,3 @@
 custom adapter registry; otherwise `adapters/registry.json` is loaded.
 
 Adapter suggestions are reported inline:
-
-```
-OK with 1 suggestion(s)
-- T_needs_json in.payload.claim from @fnol_csv:
-  FnolV1 (csv) → FnolV1 (json) (use Transform(op: adapter.fnol_csv_to_json))
-```
-
-## Capabilities
-
-Capability allow lists may now include wildcard entries (e.g. `cap:keypair:*`).
-Any required capability matching that pattern is treated as satisfied when computing the checker report.