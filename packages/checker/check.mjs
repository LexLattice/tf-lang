import fs from 'node:fs/promises';
import path from 'node:path';
import { fileURLToPath } from 'node:url';
import { DETERMINISTIC_TRANSFORMS } from '../runtime/run.mjs';
import { checkIdempotency } from '../../laws/idempotency.mjs';
<<<<<<< HEAD
import checkSampleCrdtMerge from '../../laws/crdt-merge.mjs';
import checkBranchExclusive from '../../laws/branch_exclusive.mjs';
import checkMonotonicLog from '../../laws/monotonic_log.mjs';
import checkConfidentialEnvelope from '../../laws/confidential_envelope.mjs';
=======
>>>>>>> 618ba870

const __filename = fileURLToPath(import.meta.url);
const __dirname = path.dirname(__filename);

const EFFECT_ORDER = ['Outbound', 'Inbound', 'Entropy', 'Pure'];
const CAPABILITY_LATTICE_DEFAULT = path.resolve(__dirname, '../../policy/capability.lattice.json');

function collectVarRefs(value) {
  const refs = new Set();
  const visit = (input) => {
    if (typeof input === 'string' && input.startsWith('@')) {
      const ref = input.slice(1);
      if (ref.length > 0) {
        refs.add(ref.split('.')[0]);
      }
      return;
    }
    if (Array.isArray(input)) {
      for (const item of input) {
        visit(item);
      }
      return;
    }
    if (input && typeof input === 'object') {
      for (const value of Object.values(input)) {
        visit(value);
      }
    }
  };
  visit(value);
  return Array.from(refs);
}

function dependsOnKeypair(varName, varMeta, seen = new Set()) {
  if (!varName || seen.has(varName)) {
    return false;
  }
  seen.add(varName);
  const meta = varMeta.get(varName);
  if (!meta) {
    return false;
  }
  if (meta.kind === 'Keypair') {
    return true;
  }
  if (!Array.isArray(meta.deps) || meta.deps.length === 0) {
    return false;
  }
  return meta.deps.some((dep) => dependsOnKeypair(dep, varMeta, seen));
}

function computeRpcPairing({ publishNodes = [], subsByChannelVar = new Map() }) {
  const results = [];

  for (const meta of publishNodes) {
    const channel = typeof meta.node.channel === 'string' ? meta.node.channel : '';
    if (!channel.startsWith('rpc:req:')) {
      continue;
    }
    const replyRefs = Array.isArray(meta.replyRefs) ? meta.replyRefs : [];
    const corrRefs = Array.isArray(meta.corrRefs) ? meta.corrRefs : [];
    let hasReplySub = false;
    let filterMatchesCorr = false;

    for (const replyVar of replyRefs) {
      const subscribers = subsByChannelVar.get(replyVar) ?? [];
      if (subscribers.length > 0) {
        hasReplySub = true;
        if (!filterMatchesCorr) {
          filterMatchesCorr = subscribers.some(({ filterRefs }) => {
            if (!Array.isArray(filterRefs) || filterRefs.length !== 1) {
              return false;
            }
            const [ref] = filterRefs;
            return corrRefs.includes(ref);
          });
        }
      }
    }

    const ok = hasReplySub && filterMatchesCorr;
    results.push({
      id: meta.node.id,
      hasReplySub,
      filterMatchesCorr,
      ok,
    });
  }

  return {
    ok: results.every((entry) => entry.ok),
    results,
  };
}

function checkCrdtMerge(nodes = []) {
  const metas = [];
  for (const node of nodes ?? []) {
    if (!node || node.kind !== 'Transform') {
      continue;
    }
    const op = node.spec?.op;
    if (op === 'crdt.gcounter.merge') {
      metas.push({ node, strategy: 'crdt.gcounter' });
    } else if (op === 'jsonpatch.apply') {
      metas.push({ node, strategy: 'jsonpatch' });
    }
  }

  const results = metas.map(({ node, strategy }) => {
    if (strategy === 'crdt.gcounter') {
      return {
        id: node.id,
        strategy,
        status: 'pass',
        ok: true,
        laws: ['associative', 'commutative', 'idempotent'],
      };
    }
    return {
      id: node.id,
      strategy,
      status: 'neutral',
      ok: true,
      notes: 'order-sensitive; no algebraic laws',
    };
  });

  const ok = results.every((entry) => entry.status !== 'fail' && entry.ok !== false);

  return { ok, results };
}

function normalizeEffects(effects) {
  if (!effects) {
    return [];
  }
  return String(effects)
    .split('+')
    .map((item) => item.trim())
    .filter(Boolean);
}

function formatEffects(effectsPresent) {
  const ordered = EFFECT_ORDER.filter((effect) => effectsPresent.has(effect));
  if (ordered.length === 0) {
    return 'Pure';
  }
  return ordered.join('+');
}

function loadPolicy(policyPath) {
  return fs.readFile(policyPath, 'utf8')
    .then((content) => JSON.parse(content))
    .catch((error) => {
      const err = new Error(`failed to load policy allow list: ${error.message}`);
      err.cause = error;
      throw err;
    });
}

function compilePolicy(patterns = []) {
  return patterns.map((pattern) => {
    const escaped = pattern.replace(/[.*+?^${}()|[\]\\]/g, '\\$&').replace(/\\\*/g, '.*');
    return { raw: pattern, regex: new RegExp(`^${escaped}$`) };
  });
}

function matchesPolicy(channel, compiled) {
  return compiled.some((entry) => entry.regex.test(channel));
}

function compileCapabilityPatterns(entries = []) {
  return entries
    .map((entry) => {
      if (!entry || typeof entry.pattern !== 'string' || typeof entry.capability !== 'string') {
        return null;
      }
      const escaped = entry.pattern
        .replace(/[.*+?^${}()|[\]\\]/g, '\\$&')
        .replace(/\\\*/g, '.*');
      return { capability: entry.capability, regex: new RegExp(`^${escaped}$`) };
    })
    .filter(Boolean);
}

function compileCapabilityLattice(lattice = {}) {
  const publish = compileCapabilityPatterns(Array.isArray(lattice.publish) ? lattice.publish : []);
  const subscribe = compileCapabilityPatterns(Array.isArray(lattice.subscribe) ? lattice.subscribe : []);
  const keypairEntries = lattice.keypair && typeof lattice.keypair === 'object'
    ? Object.entries(lattice.keypair)
    : [];
  const keypair = new Map(
    keypairEntries
      .filter(([, capability]) => typeof capability === 'string')
      .map(([algorithm, capability]) => [algorithm, capability])
  );
  return { publish, subscribe, keypair };
}

function matchChannelCapability(channel, compiled, fallbackPrefix) {
  if (typeof channel !== 'string' || channel.length === 0 || channel.startsWith('@')) {
    return null;
  }
  for (const entry of compiled) {
    if (entry.regex.test(channel)) {
      return entry.capability;
    }
  }
  return fallbackPrefix ? `${fallbackPrefix}:${channel}` : null;
}

function resolveKeypairCapability(algorithm, keypairMap) {
  if (typeof algorithm !== 'string' || algorithm.length === 0) {
    return null;
  }
  if (keypairMap instanceof Map) {
    const direct = keypairMap.get(algorithm);
    if (typeof direct === 'string' && direct.length > 0) {
      return direct;
    }
    const fallback = keypairMap.get('*');
    if (typeof fallback === 'string' && fallback.length > 0) {
      return fallback;
    }
  }
  return `cap:keypair:${algorithm}`;
}

async function loadCapabilityLattice(latticePath = CAPABILITY_LATTICE_DEFAULT) {
  try {
    const raw = await fs.readFile(latticePath, 'utf8');
    return JSON.parse(raw);
  } catch (error) {
    if (error?.code === 'ENOENT') {
      return {};
    }
    const err = new Error(`failed to load capability lattice: ${error.message}`);
    err.cause = error;
    throw err;
  }
}

function analyzePipeline(l0, capabilityLattice = { publish: [], subscribe: [], keypair: new Map() }) {
  const {
    publish: publishCaps,
    subscribe: subscribeCaps,
    keypair: keypairCaps,
  } = capabilityLattice;
  const varMeta = new Map();
  const effectsPresent = new Set();
  const publishNodes = [];
  const subscriptions = [];
  const subscriptionDetails = new Map();
  const capabilities = new Set();

  for (const node of l0.nodes ?? []) {
    switch (node.kind) {
      case 'Transform': {
        effectsPresent.add('Pure');
        const outVar = node.out?.var;
        if (outVar) {
          const refs = collectVarRefs(node.in);
          const depsStable = refs.every((ref) => (varMeta.get(ref)?.stable ?? false));
          const deterministic = DETERMINISTIC_TRANSFORMS.has(node.spec?.op);
          const stable = deterministic && depsStable;
          varMeta.set(outVar, {
            id: node.id,
            kind: node.kind,
            op: node.spec?.op,
            stable,
            deterministic,
            deps: refs,
          });
        }
        break;
      }
      case 'Subscribe': {
        effectsPresent.add('Inbound');
        const outVar = node.out?.var;
        if (outVar) {
          varMeta.set(outVar, {
            id: node.id,
            kind: node.kind,
            stable: true,
            deterministic: false,
            deps: [],
          });
        }
        const filterRefs = collectVarRefs(node.filter);
        let channelVar = null;
        if (typeof node.channel === 'string' && node.channel.startsWith('@')) {
          const candidate = node.channel.slice(1);
          if (candidate && node.channel === `@${candidate}` && !candidate.includes('.')) {
            channelVar = candidate;
          }
        }
        const staticChannel = typeof node.channel === 'string' && !node.channel.startsWith('@')
          ? node.channel
          : null;
        if (staticChannel) {
          const cap = matchChannelCapability(staticChannel, subscribeCaps, 'cap:subscribe');
          if (cap) {
            capabilities.add(cap);
          }
        }
        subscriptions.push(node);
        subscriptionDetails.set(node, { filterRefs, channelVar });
        break;
      }
      case 'Publish': {
        effectsPresent.add('Outbound');
        const channelValue = node.channel;
        const dynamicChannel = typeof channelValue === 'string' && channelValue.startsWith('@');
        if (!dynamicChannel && typeof channelValue === 'string') {
          const cap = matchChannelCapability(channelValue, publishCaps, 'cap:publish');
          if (cap) {
            capabilities.add(cap);
          }
        }
        const corrValue = node.payload?.corr;
        const hasCorrField = Object.prototype.hasOwnProperty.call(node.payload ?? {}, 'corr');
        const corrRefs = hasCorrField ? collectVarRefs(corrValue) : [];
        const replyRefs = collectVarRefs(node.payload?.reply_to);
        const corrStable = hasCorrField
          ? (corrRefs.length === 0
            ? true
            : corrRefs.every((ref) => {
              const meta = varMeta.get(ref);
              return Boolean(meta?.stable) && meta?.kind === 'Transform';
            }))
          : false;
        publishNodes.push({
          node,
          dynamicChannel,
          corrRefs,
          hasCorr: hasCorrField,
          corrStable,
          replyRefs,
        });
        break;
      }
      case 'Keypair': {
        effectsPresent.add('Entropy');
        const outVar = node.out?.var;
        if (outVar) {
          varMeta.set(outVar, {
            id: node.id,
            kind: node.kind,
            stable: true,
            deterministic: false,
            deps: [],
          });
        }
        const algorithm = typeof node.algorithm === 'string' && node.algorithm.length > 0
          ? node.algorithm
          : 'keypair';
        const cap = resolveKeypairCapability(algorithm, keypairCaps);
        if (cap) {
          capabilities.add(cap);
        }
        break;
      }
      default:
        throw new Error(`unsupported node kind: ${node.kind}`);
    }
  }

  const subsByChannelVar = new Map();
  for (const sub of subscriptions) {
    const details = subscriptionDetails.get(sub);
    if (!details?.channelVar) {
      continue;
    }
    if (!subsByChannelVar.has(details.channelVar)) {
      subsByChannelVar.set(details.channelVar, []);
    }
    subsByChannelVar.get(details.channelVar).push({
      node: sub,
      filterRefs: details.filterRefs ?? [],
    });
  }

  for (const meta of publishNodes) {
    const channel = typeof meta.node.channel === 'string' ? meta.node.channel : '';
    if (channel.startsWith('rpc:req:')) {
      meta.entropyRooted = (meta.corrRefs ?? []).some((ref) => dependsOnKeypair(ref, varMeta));
    } else {
      meta.entropyRooted = false;
    }
  }

  return {
    varMeta,
    effectsPresent,
    publishNodes,
    subscriptions,
    subsByChannelVar,
    capabilities,
  };
}

function resolvePolicyPath(policyPath) {
  return policyPath
    ? path.resolve(policyPath)
    : path.resolve(__dirname, '../../policy/policy.allow.json');
}

async function loadCapabilities(capsPath) {
  if (!capsPath) {
    return [];
  }
  try {
    const content = await fs.readFile(capsPath, 'utf8');
    const parsed = JSON.parse(content);
    if (Array.isArray(parsed)) {
      return parsed.map((value) => String(value));
    }
    if (parsed && typeof parsed === 'object') {
      const entries = [];
      if (Array.isArray(parsed.capabilities)) {
        entries.push(...parsed.capabilities.map((value) => String(value)));
      }
      if (Array.isArray(parsed.publish)) {
        entries.push(...parsed.publish.map((value) => `cap:publish:${String(value)}`));
      }
      if (Array.isArray(parsed.subscribe)) {
        entries.push(...parsed.subscribe.map((value) => `cap:subscribe:${String(value)}`));
      }
      if (Array.isArray(parsed.keypair)) {
        entries.push(...parsed.keypair.map((value) => `cap:keypair:${String(value)}`));
      }
      if (entries.length > 0) {
        return entries;
      }
    }
    return [];
  } catch (error) {
    if (error?.code === 'ENOENT') {
      return [];
    }
    const err = new Error(`failed to load capabilities allow list: ${error.message}`);
    err.cause = error;
    throw err;
  }
}

function compileProvidedCapabilities(entries = []) {
  const exact = new Set();
  const matchers = [];
  for (const entry of entries) {
    if (typeof entry !== 'string') {
      continue;
    }
    if (entry.includes('*')) {
      const escaped = entry
        .replace(/[.*+?^${}()|[\]\\]/g, '\\$&')
        .replace(/\\\*/g, '.*');
      matchers.push(new RegExp(`^${escaped}$`));
      continue;
    }
    exact.add(entry);
  }
  return { exact, matchers };
}

function capabilitySatisfied(required, compiled) {
  if (!required) {
    return true;
  }
  if (compiled.exact.has(required)) {
    return true;
  }
  return compiled.matchers.some((regex) => regex.test(required));
}

async function runChecks(l0, options = {}) {
  const policyPath = resolvePolicyPath(options.policyPath);
  const capsPath = options.capsPath
    ? path.resolve(options.capsPath)
    : policyPath;
  const capabilityLattice = compileCapabilityLattice(await loadCapabilityLattice());
  const analysis = analyzePipeline(l0, capabilityLattice);

  const declaredEffects = normalizeEffects(l0.effects);
  const computedEffects = formatEffects(analysis.effectsPresent);
  const computedList = computedEffects.split('+');
  const missing = computedList.filter((effect) => !declaredEffects.includes(effect));
  const missingCritical = missing.filter((effect) => effect !== 'Pure' && effect !== 'Entropy');
  const extra = declaredEffects.filter((effect) => !computedList.includes(effect));
  const effects = {
    declared: declaredEffects.join('+') || null,
    computed: computedEffects,
    missing,
    extra,
    ok: missingCritical.length === 0 && extra.length === 0,
  };

  const policyAllow = await loadPolicy(policyPath);
  const publishPolicy = compilePolicy(policyAllow.publish ?? []);
  const subscribePolicy = compilePolicy(policyAllow.subscribe ?? []);

  const policy = {
    publish: { violations: [], dynamic: [] },
    subscribe: { violations: [], dynamic: [] },
  };

  for (const node of l0.nodes ?? []) {
    if (node.kind === 'Publish') {
      const channel = node.channel;
      if (typeof channel === 'string' && channel.startsWith('@')) {
        policy.publish.dynamic.push({ id: node.id, kind: node.kind, channel });
      } else if (typeof channel === 'string') {
        if (!matchesPolicy(channel, publishPolicy)) {
          policy.publish.violations.push({ id: node.id, kind: node.kind, channel });
        }
      }
    } else if (node.kind === 'Subscribe') {
      const channel = node.channel;
      if (typeof channel === 'string' && channel.startsWith('@')) {
        policy.subscribe.dynamic.push({ id: node.id, kind: node.kind, channel });
      } else if (typeof channel === 'string') {
        if (!matchesPolicy(channel, subscribePolicy)) {
          policy.subscribe.violations.push({ id: node.id, kind: node.kind, channel });
        }
      }
    }
  }

  policy.publish.ok = policy.publish.violations.length === 0;
  policy.subscribe.ok = policy.subscribe.violations.length === 0;

  const requiredCapabilities = Array.from(analysis.capabilities).sort();
  const providedList = await loadCapabilities(capsPath);
  const compiledProvided = compileProvidedCapabilities(providedList);
  const missingCapabilities = requiredCapabilities
    .filter((cap) => !capabilitySatisfied(cap, compiledProvided));
  const capabilities = {
    required: requiredCapabilities,
    missing: missingCapabilities,
    ok: missingCapabilities.length === 0,
  };

  const laws = {
    idempotency: { ok: true, results: [] },
    crdt_merge: { ok: true, results: [] },
    rpc_pairing: { ok: true, results: [] },
    branch_exclusive: { ok: true, results: [] },
    monotonic_log: { ok: true, results: [] },
    confidential_envelope: { ok: true, results: [] },
  };

  try {
    laws.rpc_pairing = computeRpcPairing({
      publishNodes: analysis.publishNodes,
      subsByChannelVar: analysis.subsByChannelVar,
    });
  } catch (error) {
    laws.rpc_pairing = {
      ok: false,
      results: [],
      error: error.message,
    };
  }

  try {
    laws.idempotency = await checkIdempotency({ publishNodes: analysis.publishNodes });
  } catch (error) {
    laws.idempotency = {
      ok: false,
      results: [],
      error: error.message,
    };
  }

  try {
<<<<<<< HEAD
    laws.branch_exclusive = await checkBranchExclusive({ nodes: l0.nodes ?? [] });
  } catch (error) {
    laws.branch_exclusive = {
      ok: false,
      results: [],
      error: error.message,
    };
  }

  try {
    laws.monotonic_log = checkMonotonicLog({ publishNodes: analysis.publishNodes, nodes: l0.nodes ?? [] });
  } catch (error) {
    laws.monotonic_log = {
      ok: false,
      results: [],
      error: error.message,
    };
  }

  try {
    laws.confidential_envelope = checkConfidentialEnvelope({ publishNodes: analysis.publishNodes, nodes: l0.nodes ?? [] });
  } catch (error) {
    laws.confidential_envelope = {
      ok: false,
      results: [],
      error: error.message,
    };
  }

  try {
    laws.crdt_merge = checkSampleCrdtMerge();
=======
    laws.crdt_merge = checkCrdtMerge(l0.nodes ?? []);
>>>>>>> 618ba870
  } catch (error) {
    laws.crdt_merge = {
      ok: false,
      results: [],
      error: error.message,
    };
  }

  const overallGreen = effects.ok
    && policy.publish.ok
    && policy.subscribe.ok
    && capabilities.ok
    && laws.rpc_pairing.ok
    && laws.idempotency.ok
    && laws.branch_exclusive.ok
    && laws.monotonic_log.ok
    && laws.confidential_envelope.ok
    && laws.crdt_merge.ok;

  return {
    pipeline_id: l0.pipeline_id ?? 'unknown',
    status: overallGreen ? 'GREEN' : 'RED',
    timestamp: new Date().toISOString(),
    effects,
    policy,
    capabilities,
    laws,
  };
}

export async function checkL0(filePath, options = {}) {
  const policyPath = resolvePolicyPath(options.policyPath);
  const capsPath = options.capsPath
    ? path.resolve(options.capsPath)
    : policyPath;
  const absolutePath = path.resolve(process.cwd(), filePath);
  const content = await fs.readFile(absolutePath, 'utf8');
  const l0 = JSON.parse(content);
  return runChecks(l0, { policyPath, capsPath });
}

function parseArgs(argv) {
  const args = argv.slice(2);
  if (args.length === 0) {
    throw new Error('usage: node packages/checker/check.mjs <pipeline.l0.json> [--policy path] [--caps path] [--out path]');
  }
  const file = args[0];
  let policyPath = path.resolve(__dirname, '../../policy/policy.allow.json');
  let outPath = path.resolve(__dirname, '../../out/TFREPORT.json');
  let capsPath = policyPath;

  for (let i = 1; i < args.length; i += 1) {
    const arg = args[i];
    if (arg === '--policy') {
      policyPath = path.resolve(process.cwd(), args[i + 1]);
      i += 1;
    } else if (arg === '--caps') {
      capsPath = path.resolve(process.cwd(), args[i + 1]);
      i += 1;
    } else if (arg === '--out') {
      outPath = path.resolve(process.cwd(), args[i + 1]);
      i += 1;
    }
  }

  return { file: path.resolve(process.cwd(), file), policyPath, capsPath, outPath };
}

async function main() {
  let exitCode = 0;
  let outPath = path.resolve(__dirname, '../../out/TFREPORT.json');
  try {
    const args = parseArgs(process.argv);
    outPath = args.outPath;
    const content = await fs.readFile(args.file, 'utf8');
    const l0 = JSON.parse(content);
    const report = await runChecks(l0, args);
    await fs.mkdir(path.dirname(args.outPath), { recursive: true });
    await fs.writeFile(args.outPath, `${JSON.stringify(report, null, 2)}\n`);
    if (report.status !== 'GREEN') {
      exitCode = 1;
    }
  } catch (error) {
    const fallback = {
      pipeline_id: null,
      status: 'RED',
      timestamp: new Date().toISOString(),
      error: error.message,
    };
    await fs.mkdir(path.dirname(outPath), { recursive: true });
    await fs.writeFile(outPath, `${JSON.stringify(fallback, null, 2)}\n`);
    console.error(error.message);
    exitCode = 1;
  }
  process.exit(exitCode);
}

if (import.meta.url === `file://${process.argv[1]}`) {
  main();
}

export default runChecks;<|MERGE_RESOLUTION|>--- conflicted
+++ resolved
@@ -3,19 +3,17 @@
 import { fileURLToPath } from 'node:url';
 import { DETERMINISTIC_TRANSFORMS } from '../runtime/run.mjs';
 import { checkIdempotency } from '../../laws/idempotency.mjs';
-<<<<<<< HEAD
-import checkSampleCrdtMerge from '../../laws/crdt-merge.mjs';
 import checkBranchExclusive from '../../laws/branch_exclusive.mjs';
 import checkMonotonicLog from '../../laws/monotonic_log.mjs';
 import checkConfidentialEnvelope from '../../laws/confidential_envelope.mjs';
-=======
->>>>>>> 618ba870
 
 const __filename = fileURLToPath(import.meta.url);
 const __dirname = path.dirname(__filename);
 
 const EFFECT_ORDER = ['Outbound', 'Inbound', 'Entropy', 'Pure'];
 const CAPABILITY_LATTICE_DEFAULT = path.resolve(__dirname, '../../policy/capability.lattice.json');
+
+/* --------------------------- small analysis utils ------------------------- */
 
 function collectVarRefs(value) {
   const refs = new Set();
@@ -28,15 +26,11 @@
       return;
     }
     if (Array.isArray(input)) {
-      for (const item of input) {
-        visit(item);
-      }
+      for (const item of input) visit(item);
       return;
     }
     if (input && typeof input === 'object') {
-      for (const value of Object.values(input)) {
-        visit(value);
-      }
+      for (const v of Object.values(input)) visit(v);
     }
   };
   visit(value);
@@ -44,31 +38,24 @@
 }
 
 function dependsOnKeypair(varName, varMeta, seen = new Set()) {
-  if (!varName || seen.has(varName)) {
-    return false;
-  }
+  if (!varName || seen.has(varName)) return false;
   seen.add(varName);
   const meta = varMeta.get(varName);
-  if (!meta) {
-    return false;
-  }
-  if (meta.kind === 'Keypair') {
-    return true;
-  }
-  if (!Array.isArray(meta.deps) || meta.deps.length === 0) {
-    return false;
-  }
+  if (!meta) return false;
+  if (meta.kind === 'Keypair') return true;
+  if (!Array.isArray(meta.deps) || meta.deps.length === 0) return false;
   return meta.deps.some((dep) => dependsOnKeypair(dep, varMeta, seen));
 }
+
+/* ---------------------------- laws computed here -------------------------- */
 
 function computeRpcPairing({ publishNodes = [], subsByChannelVar = new Map() }) {
   const results = [];
 
   for (const meta of publishNodes) {
     const channel = typeof meta.node.channel === 'string' ? meta.node.channel : '';
-    if (!channel.startsWith('rpc:req:')) {
-      continue;
-    }
+    if (!channel.startsWith('rpc:req:')) continue;
+
     const replyRefs = Array.isArray(meta.replyRefs) ? meta.replyRefs : [];
     const corrRefs = Array.isArray(meta.corrRefs) ? meta.corrRefs : [];
     let hasReplySub = false;
@@ -80,9 +67,7 @@
         hasReplySub = true;
         if (!filterMatchesCorr) {
           filterMatchesCorr = subscribers.some(({ filterRefs }) => {
-            if (!Array.isArray(filterRefs) || filterRefs.length !== 1) {
-              return false;
-            }
+            if (!Array.isArray(filterRefs) || filterRefs.length !== 1) return false;
             const [ref] = filterRefs;
             return corrRefs.includes(ref);
           });
@@ -91,26 +76,17 @@
     }
 
     const ok = hasReplySub && filterMatchesCorr;
-    results.push({
-      id: meta.node.id,
-      hasReplySub,
-      filterMatchesCorr,
-      ok,
-    });
-  }
-
-  return {
-    ok: results.every((entry) => entry.ok),
-    results,
-  };
-}
-
+    results.push({ id: meta.node.id, hasReplySub, filterMatchesCorr, ok });
+  }
+
+  return { ok: results.every((e) => e.ok), results };
+}
+
+/** CRDT merge reporting (uppercase statuses to match CLI summarizer). */
 function checkCrdtMerge(nodes = []) {
   const metas = [];
   for (const node of nodes ?? []) {
-    if (!node || node.kind !== 'Transform') {
-      continue;
-    }
+    if (!node || node.kind !== 'Transform') continue;
     const op = node.spec?.op;
     if (op === 'crdt.gcounter.merge') {
       metas.push({ node, strategy: 'crdt.gcounter' });
@@ -124,7 +100,7 @@
       return {
         id: node.id,
         strategy,
-        status: 'pass',
+        status: 'PASS',
         ok: true,
         laws: ['associative', 'commutative', 'idempotent'],
       };
@@ -132,21 +108,20 @@
     return {
       id: node.id,
       strategy,
-      status: 'neutral',
+      status: 'NEUTRAL',
       ok: true,
       notes: 'order-sensitive; no algebraic laws',
     };
   });
 
-  const ok = results.every((entry) => entry.status !== 'fail' && entry.ok !== false);
-
+  const ok = results.every((entry) => entry.status !== 'ERROR' && entry.ok !== false);
   return { ok, results };
 }
 
+/* ------------------------------- effects utils ---------------------------- */
+
 function normalizeEffects(effects) {
-  if (!effects) {
-    return [];
-  }
+  if (!effects) return [];
   return String(effects)
     .split('+')
     .map((item) => item.trim())
@@ -155,11 +130,11 @@
 
 function formatEffects(effectsPresent) {
   const ordered = EFFECT_ORDER.filter((effect) => effectsPresent.has(effect));
-  if (ordered.length === 0) {
-    return 'Pure';
-  }
+  if (ordered.length === 0) return 'Pure';
   return ordered.join('+');
 }
+
+/* -------------------------------- policy/caps ----------------------------- */
 
 function loadPolicy(policyPath) {
   return fs.readFile(policyPath, 'utf8')
@@ -188,9 +163,7 @@
       if (!entry || typeof entry.pattern !== 'string' || typeof entry.capability !== 'string') {
         return null;
       }
-      const escaped = entry.pattern
-        .replace(/[.*+?^${}()|[\]\\]/g, '\\$&')
-        .replace(/\\\*/g, '.*');
+      const escaped = entry.pattern.replace(/[.*+?^${}()|[\]\\]/g, '\\$&').replace(/\\\*/g, '.*');
       return { capability: entry.capability, regex: new RegExp(`^${escaped}$`) };
     })
     .filter(Boolean);
@@ -199,42 +172,30 @@
 function compileCapabilityLattice(lattice = {}) {
   const publish = compileCapabilityPatterns(Array.isArray(lattice.publish) ? lattice.publish : []);
   const subscribe = compileCapabilityPatterns(Array.isArray(lattice.subscribe) ? lattice.subscribe : []);
-  const keypairEntries = lattice.keypair && typeof lattice.keypair === 'object'
-    ? Object.entries(lattice.keypair)
-    : [];
+  const keypairEntries = lattice.keypair && typeof lattice.keypair === 'object' ? Object.entries(lattice.keypair) : [];
   const keypair = new Map(
     keypairEntries
       .filter(([, capability]) => typeof capability === 'string')
-      .map(([algorithm, capability]) => [algorithm, capability])
+      .map(([algorithm, capability]) => [algorithm, capability]),
   );
   return { publish, subscribe, keypair };
 }
 
 function matchChannelCapability(channel, compiled, fallbackPrefix) {
-  if (typeof channel !== 'string' || channel.length === 0 || channel.startsWith('@')) {
-    return null;
-  }
+  if (typeof channel !== 'string' || channel.length === 0 || channel.startsWith('@')) return null;
   for (const entry of compiled) {
-    if (entry.regex.test(channel)) {
-      return entry.capability;
-    }
+    if (entry.regex.test(channel)) return entry.capability;
   }
   return fallbackPrefix ? `${fallbackPrefix}:${channel}` : null;
 }
 
 function resolveKeypairCapability(algorithm, keypairMap) {
-  if (typeof algorithm !== 'string' || algorithm.length === 0) {
-    return null;
-  }
+  if (typeof algorithm !== 'string' || algorithm.length === 0) return null;
   if (keypairMap instanceof Map) {
     const direct = keypairMap.get(algorithm);
-    if (typeof direct === 'string' && direct.length > 0) {
-      return direct;
-    }
+    if (typeof direct === 'string' && direct.length > 0) return direct;
     const fallback = keypairMap.get('*');
-    if (typeof fallback === 'string' && fallback.length > 0) {
-      return fallback;
-    }
+    if (typeof fallback === 'string' && fallback.length > 0) return fallback;
   }
   return `cap:keypair:${algorithm}`;
 }
@@ -244,21 +205,17 @@
     const raw = await fs.readFile(latticePath, 'utf8');
     return JSON.parse(raw);
   } catch (error) {
-    if (error?.code === 'ENOENT') {
-      return {};
-    }
+    if (error?.code === 'ENOENT') return {};
     const err = new Error(`failed to load capability lattice: ${error.message}`);
     err.cause = error;
     throw err;
   }
 }
 
+/* ---------------------------- core pipeline check ------------------------- */
+
 function analyzePipeline(l0, capabilityLattice = { publish: [], subscribe: [], keypair: new Map() }) {
-  const {
-    publish: publishCaps,
-    subscribe: subscribeCaps,
-    keypair: keypairCaps,
-  } = capabilityLattice;
+  const { publish: publishCaps, subscribe: subscribeCaps, keypair: keypairCaps } = capabilityLattice;
   const varMeta = new Map();
   const effectsPresent = new Set();
   const publishNodes = [];
@@ -291,30 +248,18 @@
         effectsPresent.add('Inbound');
         const outVar = node.out?.var;
         if (outVar) {
-          varMeta.set(outVar, {
-            id: node.id,
-            kind: node.kind,
-            stable: true,
-            deterministic: false,
-            deps: [],
-          });
+          varMeta.set(outVar, { id: node.id, kind: node.kind, stable: true, deterministic: false, deps: [] });
         }
         const filterRefs = collectVarRefs(node.filter);
         let channelVar = null;
         if (typeof node.channel === 'string' && node.channel.startsWith('@')) {
           const candidate = node.channel.slice(1);
-          if (candidate && node.channel === `@${candidate}` && !candidate.includes('.')) {
-            channelVar = candidate;
-          }
-        }
-        const staticChannel = typeof node.channel === 'string' && !node.channel.startsWith('@')
-          ? node.channel
-          : null;
+          if (candidate && node.channel === `@${candidate}` && !candidate.includes('.')) channelVar = candidate;
+        }
+        const staticChannel = typeof node.channel === 'string' && !node.channel.startsWith('@') ? node.channel : null;
         if (staticChannel) {
           const cap = matchChannelCapability(staticChannel, subscribeCaps, 'cap:subscribe');
-          if (cap) {
-            capabilities.add(cap);
-          }
+          if (cap) capabilities.add(cap);
         }
         subscriptions.push(node);
         subscriptionDetails.set(node, { filterRefs, channelVar });
@@ -326,9 +271,7 @@
         const dynamicChannel = typeof channelValue === 'string' && channelValue.startsWith('@');
         if (!dynamicChannel && typeof channelValue === 'string') {
           const cap = matchChannelCapability(channelValue, publishCaps, 'cap:publish');
-          if (cap) {
-            capabilities.add(cap);
-          }
+          if (cap) capabilities.add(cap);
         }
         const corrValue = node.payload?.corr;
         const hasCorrField = Object.prototype.hasOwnProperty.call(node.payload ?? {}, 'corr');
@@ -338,39 +281,22 @@
           ? (corrRefs.length === 0
             ? true
             : corrRefs.every((ref) => {
-              const meta = varMeta.get(ref);
-              return Boolean(meta?.stable) && meta?.kind === 'Transform';
-            }))
+                const meta = varMeta.get(ref);
+                return Boolean(meta?.stable) && meta?.kind === 'Transform';
+              }))
           : false;
-        publishNodes.push({
-          node,
-          dynamicChannel,
-          corrRefs,
-          hasCorr: hasCorrField,
-          corrStable,
-          replyRefs,
-        });
+        publishNodes.push({ node, dynamicChannel, corrRefs, hasCorr: hasCorrField, corrStable, replyRefs });
         break;
       }
       case 'Keypair': {
         effectsPresent.add('Entropy');
         const outVar = node.out?.var;
         if (outVar) {
-          varMeta.set(outVar, {
-            id: node.id,
-            kind: node.kind,
-            stable: true,
-            deterministic: false,
-            deps: [],
-          });
-        }
-        const algorithm = typeof node.algorithm === 'string' && node.algorithm.length > 0
-          ? node.algorithm
-          : 'keypair';
+          varMeta.set(outVar, { id: node.id, kind: node.kind, stable: true, deterministic: false, deps: [] });
+        }
+        const algorithm = typeof node.algorithm === 'string' && node.algorithm.length > 0 ? node.algorithm : 'keypair';
         const cap = resolveKeypairCapability(algorithm, keypairCaps);
-        if (cap) {
-          capabilities.add(cap);
-        }
+        if (cap) capabilities.add(cap);
         break;
       }
       default:
@@ -381,16 +307,9 @@
   const subsByChannelVar = new Map();
   for (const sub of subscriptions) {
     const details = subscriptionDetails.get(sub);
-    if (!details?.channelVar) {
-      continue;
-    }
-    if (!subsByChannelVar.has(details.channelVar)) {
-      subsByChannelVar.set(details.channelVar, []);
-    }
-    subsByChannelVar.get(details.channelVar).push({
-      node: sub,
-      filterRefs: details.filterRefs ?? [],
-    });
+    if (!details?.channelVar) continue;
+    if (!subsByChannelVar.has(details.channelVar)) subsByChannelVar.set(details.channelVar, []);
+    subsByChannelVar.get(details.channelVar).push({ node: sub, filterRefs: details.filterRefs ?? [] });
   }
 
   for (const meta of publishNodes) {
@@ -413,44 +332,26 @@
 }
 
 function resolvePolicyPath(policyPath) {
-  return policyPath
-    ? path.resolve(policyPath)
-    : path.resolve(__dirname, '../../policy/policy.allow.json');
+  return policyPath ? path.resolve(policyPath) : path.resolve(__dirname, '../../policy/policy.allow.json');
 }
 
 async function loadCapabilities(capsPath) {
-  if (!capsPath) {
-    return [];
-  }
+  if (!capsPath) return [];
   try {
     const content = await fs.readFile(capsPath, 'utf8');
     const parsed = JSON.parse(content);
-    if (Array.isArray(parsed)) {
-      return parsed.map((value) => String(value));
-    }
+    if (Array.isArray(parsed)) return parsed.map((value) => String(value));
     if (parsed && typeof parsed === 'object') {
       const entries = [];
-      if (Array.isArray(parsed.capabilities)) {
-        entries.push(...parsed.capabilities.map((value) => String(value)));
-      }
-      if (Array.isArray(parsed.publish)) {
-        entries.push(...parsed.publish.map((value) => `cap:publish:${String(value)}`));
-      }
-      if (Array.isArray(parsed.subscribe)) {
-        entries.push(...parsed.subscribe.map((value) => `cap:subscribe:${String(value)}`));
-      }
-      if (Array.isArray(parsed.keypair)) {
-        entries.push(...parsed.keypair.map((value) => `cap:keypair:${String(value)}`));
-      }
-      if (entries.length > 0) {
-        return entries;
-      }
+      if (Array.isArray(parsed.capabilities)) entries.push(...parsed.capabilities.map((v) => String(v)));
+      if (Array.isArray(parsed.publish)) entries.push(...parsed.publish.map((v) => `cap:publish:${String(v)}`));
+      if (Array.isArray(parsed.subscribe)) entries.push(...parsed.subscribe.map((v) => `cap:subscribe:${String(v)}`));
+      if (Array.isArray(parsed.keypair)) entries.push(...parsed.keypair.map((v) => `cap:keypair:${String(v)}`));
+      if (entries.length > 0) return entries;
     }
     return [];
   } catch (error) {
-    if (error?.code === 'ENOENT') {
-      return [];
-    }
+    if (error?.code === 'ENOENT') return [];
     const err = new Error(`failed to load capabilities allow list: ${error.message}`);
     err.cause = error;
     throw err;
@@ -461,13 +362,9 @@
   const exact = new Set();
   const matchers = [];
   for (const entry of entries) {
-    if (typeof entry !== 'string') {
-      continue;
-    }
+    if (typeof entry !== 'string') continue;
     if (entry.includes('*')) {
-      const escaped = entry
-        .replace(/[.*+?^${}()|[\]\\]/g, '\\$&')
-        .replace(/\\\*/g, '.*');
+      const escaped = entry.replace(/[.*+?^${}()|[\]\\]/g, '\\$&').replace(/\\\*/g, '.*');
       matchers.push(new RegExp(`^${escaped}$`));
       continue;
     }
@@ -477,23 +374,20 @@
 }
 
 function capabilitySatisfied(required, compiled) {
-  if (!required) {
-    return true;
-  }
-  if (compiled.exact.has(required)) {
-    return true;
-  }
+  if (!required) return true;
+  if (compiled.exact.has(required)) return true;
   return compiled.matchers.some((regex) => regex.test(required));
 }
+
+/* ------------------------------- top-level run ---------------------------- */
 
 async function runChecks(l0, options = {}) {
   const policyPath = resolvePolicyPath(options.policyPath);
-  const capsPath = options.capsPath
-    ? path.resolve(options.capsPath)
-    : policyPath;
+  const capsPath = options.capsPath ? path.resolve(options.capsPath) : policyPath;
   const capabilityLattice = compileCapabilityLattice(await loadCapabilityLattice());
   const analysis = analyzePipeline(l0, capabilityLattice);
 
+  // Effects
   const declaredEffects = normalizeEffects(l0.effects);
   const computedEffects = formatEffects(analysis.effectsPresent);
   const computedList = computedEffects.split('+');
@@ -508,14 +402,11 @@
     ok: missingCritical.length === 0 && extra.length === 0,
   };
 
+  // Policy
   const policyAllow = await loadPolicy(policyPath);
   const publishPolicy = compilePolicy(policyAllow.publish ?? []);
   const subscribePolicy = compilePolicy(policyAllow.subscribe ?? []);
-
-  const policy = {
-    publish: { violations: [], dynamic: [] },
-    subscribe: { violations: [], dynamic: [] },
-  };
+  const policy = { publish: { violations: [], dynamic: [] }, subscribe: { violations: [], dynamic: [] } };
 
   for (const node of l0.nodes ?? []) {
     if (node.kind === 'Publish') {
@@ -523,36 +414,28 @@
       if (typeof channel === 'string' && channel.startsWith('@')) {
         policy.publish.dynamic.push({ id: node.id, kind: node.kind, channel });
       } else if (typeof channel === 'string') {
-        if (!matchesPolicy(channel, publishPolicy)) {
-          policy.publish.violations.push({ id: node.id, kind: node.kind, channel });
-        }
+        if (!matchesPolicy(channel, publishPolicy)) policy.publish.violations.push({ id: node.id, kind: node.kind, channel });
       }
     } else if (node.kind === 'Subscribe') {
       const channel = node.channel;
       if (typeof channel === 'string' && channel.startsWith('@')) {
         policy.subscribe.dynamic.push({ id: node.id, kind: node.kind, channel });
       } else if (typeof channel === 'string') {
-        if (!matchesPolicy(channel, subscribePolicy)) {
-          policy.subscribe.violations.push({ id: node.id, kind: node.kind, channel });
-        }
-      }
-    }
-  }
-
+        if (!matchesPolicy(channel, subscribePolicy)) policy.subscribe.violations.push({ id: node.id, kind: node.kind, channel });
+      }
+    }
+  }
   policy.publish.ok = policy.publish.violations.length === 0;
   policy.subscribe.ok = policy.subscribe.violations.length === 0;
 
+  // Capabilities
   const requiredCapabilities = Array.from(analysis.capabilities).sort();
   const providedList = await loadCapabilities(capsPath);
   const compiledProvided = compileProvidedCapabilities(providedList);
-  const missingCapabilities = requiredCapabilities
-    .filter((cap) => !capabilitySatisfied(cap, compiledProvided));
-  const capabilities = {
-    required: requiredCapabilities,
-    missing: missingCapabilities,
-    ok: missingCapabilities.length === 0,
-  };
-
+  const missingCapabilities = requiredCapabilities.filter((cap) => !capabilitySatisfied(cap, compiledProvided));
+  const capabilities = { required: requiredCapabilities, missing: missingCapabilities, ok: missingCapabilities.length === 0 };
+
+  // Laws
   const laws = {
     idempotency: { ok: true, results: [] },
     crdt_merge: { ok: true, results: [] },
@@ -563,82 +446,52 @@
   };
 
   try {
-    laws.rpc_pairing = computeRpcPairing({
-      publishNodes: analysis.publishNodes,
-      subsByChannelVar: analysis.subsByChannelVar,
-    });
-  } catch (error) {
-    laws.rpc_pairing = {
-      ok: false,
-      results: [],
-      error: error.message,
-    };
+    laws.rpc_pairing = computeRpcPairing({ publishNodes: analysis.publishNodes, subsByChannelVar: analysis.subsByChannelVar });
+  } catch (error) {
+    laws.rpc_pairing = { ok: false, results: [], error: error.message };
   }
 
   try {
     laws.idempotency = await checkIdempotency({ publishNodes: analysis.publishNodes });
   } catch (error) {
-    laws.idempotency = {
-      ok: false,
-      results: [],
-      error: error.message,
-    };
-  }
-
-  try {
-<<<<<<< HEAD
+    laws.idempotency = { ok: false, results: [], error: error.message };
+  }
+
+  try {
     laws.branch_exclusive = await checkBranchExclusive({ nodes: l0.nodes ?? [] });
   } catch (error) {
-    laws.branch_exclusive = {
-      ok: false,
-      results: [],
-      error: error.message,
-    };
+    laws.branch_exclusive = { ok: false, results: [], error: error.message };
   }
 
   try {
     laws.monotonic_log = checkMonotonicLog({ publishNodes: analysis.publishNodes, nodes: l0.nodes ?? [] });
   } catch (error) {
-    laws.monotonic_log = {
-      ok: false,
-      results: [],
-      error: error.message,
-    };
+    laws.monotonic_log = { ok: false, results: [], error: error.message };
   }
 
   try {
     laws.confidential_envelope = checkConfidentialEnvelope({ publishNodes: analysis.publishNodes, nodes: l0.nodes ?? [] });
   } catch (error) {
-    laws.confidential_envelope = {
-      ok: false,
-      results: [],
-      error: error.message,
-    };
-  }
-
-  try {
-    laws.crdt_merge = checkSampleCrdtMerge();
-=======
+    laws.confidential_envelope = { ok: false, results: [], error: error.message };
+  }
+
+  try {
     laws.crdt_merge = checkCrdtMerge(l0.nodes ?? []);
->>>>>>> 618ba870
-  } catch (error) {
-    laws.crdt_merge = {
-      ok: false,
-      results: [],
-      error: error.message,
-    };
-  }
-
-  const overallGreen = effects.ok
-    && policy.publish.ok
-    && policy.subscribe.ok
-    && capabilities.ok
-    && laws.rpc_pairing.ok
-    && laws.idempotency.ok
-    && laws.branch_exclusive.ok
-    && laws.monotonic_log.ok
-    && laws.confidential_envelope.ok
-    && laws.crdt_merge.ok;
+  } catch (error) {
+    laws.crdt_merge = { ok: false, results: [], error: error.message };
+  }
+
+  const overallGreen =
+    effects.ok &&
+    policy.publish.ok &&
+    policy.subscribe.ok &&
+    capabilities.ok &&
+    laws.rpc_pairing.ok &&
+    laws.idempotency.ok &&
+    laws.branch_exclusive.ok &&
+    laws.monotonic_log.ok &&
+    laws.confidential_envelope.ok &&
+    laws.crdt_merge.ok;
 
   return {
     pipeline_id: l0.pipeline_id ?? 'unknown',
@@ -651,11 +504,11 @@
   };
 }
 
+/* -------------------------- exports / CLI wrapper ------------------------- */
+
 export async function checkL0(filePath, options = {}) {
   const policyPath = resolvePolicyPath(options.policyPath);
-  const capsPath = options.capsPath
-    ? path.resolve(options.capsPath)
-    : policyPath;
+  const capsPath = options.capsPath ? path.resolve(options.capsPath) : policyPath;
   const absolutePath = path.resolve(process.cwd(), filePath);
   const content = await fs.readFile(absolutePath, 'utf8');
   const l0 = JSON.parse(content);
@@ -700,9 +553,7 @@
     const report = await runChecks(l0, args);
     await fs.mkdir(path.dirname(args.outPath), { recursive: true });
     await fs.writeFile(args.outPath, `${JSON.stringify(report, null, 2)}\n`);
-    if (report.status !== 'GREEN') {
-      exitCode = 1;
-    }
+    if (report.status !== 'GREEN') exitCode = 1;
   } catch (error) {
     const fallback = {
       pipeline_id: null,
