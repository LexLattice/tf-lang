--- conflicted
+++ resolved
@@ -4,22 +4,15 @@
 import { readJsonFile, isKnownLaw } from '../lib/data.mjs';
 import { extractPrimitivesFromIr, analyzePrimitiveSequence } from '../lib/rewrite-detect.mjs';
 
-<<<<<<< HEAD
 const arg = (k) => {
-  const index = process.argv.indexOf(k);
-  return index >= 0 ? process.argv[index + 1] : null;
+  const i = process.argv.indexOf(k);
+  return i >= 0 ? process.argv[i + 1] : null;
 };
 
 if (process.argv.includes('--help')) {
-  console.log('tf-opt --ir <file> [-o out.json] [--cost show] [--emit-used-laws <file>]');
+  console.log('tf-opt --ir <file> [--cost show] [-o out.json] [--emit-used-laws <file>]');
   process.exit(0);
 }
-=======
-import { analyzePrimitiveSequence, extractPrimitivesFromIr } from '../lib/rewrite-detect.mjs';
-
-const arg = k => { const i = process.argv.indexOf(k); return i>=0 ? process.argv[i+1] : null; };
-if (process.argv.includes('--help')) { console.log('tf-opt --ir <file> [-o out.json] [--cost show] [--emit-used-laws <file>]'); process.exit(0); }
->>>>>>> 75264439
 
 const COST = {
   Pure: 1,
@@ -39,12 +32,16 @@
   const irPath = arg('--ir');
   const out = arg('-o') || arg('--out');
   const emitUsed = arg('--emit-used-laws');
+
   const ir = irPath ? await readJsonFile(irPath, {}) : {};
   const primitives = extractPrimitivesFromIr(ir);
   const analysis = await analyzePrimitiveSequence(primitives);
+
   const plan = buildPlan(ir, analysis);
+
   const planJson = JSON.stringify(plan, null, 2) + '\n';
   process.stdout.write(planJson);
+
   if (out) {
     await mkdir(dirname(out), { recursive: true });
     await writeFile(out, planJson, 'utf8');
@@ -56,15 +53,21 @@
   }
 }
 
-<<<<<<< HEAD
+/**
+ * Build a deterministic plan from analyzer output, optionally
+ * augmenting with IR-level metadata (rewrites / used_laws / laws).
+ */
 function buildPlan(ir, analysis) {
+  // Start from analyzer facts
   const lawSet = new Set(Array.isArray(analysis.laws) ? analysis.laws : []);
   const counts = [];
+
   const baseRewrites = Math.max(
     typeof analysis.rewritesApplied === 'number' ? analysis.rewritesApplied : 0,
     Array.isArray(analysis.obligations) ? analysis.obligations.length : 0,
   );
 
+  // Optionally merge IR-provided metadata (forward-compatible)
   if (ir && typeof ir === 'object') {
     if (Object.prototype.hasOwnProperty.call(ir, 'rewrites')) {
       collectMetadata(ir.rewrites, 'rewrites', lawSet, counts);
@@ -77,10 +80,11 @@
     }
   }
 
+  // Pick the largest declared/observed count
   let rewritesApplied = baseRewrites;
-  for (const value of counts) {
-    if (typeof value === 'number' && Number.isFinite(value) && value > rewritesApplied) {
-      rewritesApplied = value;
+  for (const v of counts) {
+    if (typeof v === 'number' && Number.isFinite(v) && v > rewritesApplied) {
+      rewritesApplied = v;
     }
   }
 
@@ -94,43 +98,43 @@
   const stack = [{ value, sourceKey }];
   while (stack.length > 0) {
     const { value: current, sourceKey: contextKey } = stack.pop();
-    if (current == null) {
-      continue;
-    }
+
+    if (current == null) continue;
+
     if (typeof current === 'number') {
       counts.push(current);
       continue;
     }
+
     if (typeof current === 'string') {
       maybeAddLaw(current, lawSet);
       continue;
     }
+
     if (Array.isArray(current)) {
-      if (contextKey === 'rewrites') {
-        counts.push(current.length);
-      }
+      if (contextKey === 'rewrites') counts.push(current.length);
       for (let i = current.length - 1; i >= 0; i -= 1) {
         stack.push({ value: current[i], sourceKey: contextKey });
       }
       continue;
     }
+
     if (typeof current === 'object') {
-      if (typeof current.count === 'number') {
-        counts.push(current.count);
-      }
-      if (typeof current.rewritesApplied === 'number') {
-        counts.push(current.rewritesApplied);
-      }
+      if (typeof current.count === 'number') counts.push(current.count);
+      if (typeof current.rewritesApplied === 'number') counts.push(current.rewritesApplied);
+
       for (const key of ['law', 'id', 'name']) {
         if (typeof current[key] === 'string') {
           maybeAddLaw(current[key], lawSet);
         }
       }
+
       for (const nextKey of ['laws', 'used_laws', 'rewrites']) {
         if (Object.prototype.hasOwnProperty.call(current, nextKey)) {
           stack.push({ value: current[nextKey], sourceKey: nextKey });
         }
       }
+
       for (const [key, val] of Object.entries(current)) {
         if (
           key === 'count' ||
@@ -155,66 +159,14 @@
       }
     }
   }
-=======
-async function rewritePlan(ir) {
-  const primitives = extractPrimitivesFromIr(ir);
-  const analysis = await analyzePrimitiveSequence(primitives);
-  const summary = analysis.summary ?? { laws: analysis.laws, rewritesApplied: analysis.rewritesApplied };
-  const usedLaws = Array.isArray(summary.laws)
-    ? summary.laws
-        .map((entry) => {
-          if (typeof entry === 'string') return entry;
-          if (entry && typeof entry === 'object' && typeof entry.law === 'string') return entry.law;
-          return '';
-        })
-        .filter((law) => law.length > 0)
-    : [];
-  usedLaws.sort((a, b) => a.localeCompare(b));
-  const rewrites = Array.isArray(analysis.obligations) ? analysis.obligations : [];
-  return {
-    primitiveSequence: analysis.primitives,
-    rewrites,
-    rewritesApplied: summary.rewritesApplied ?? analysis.rewritesApplied,
-    laws: usedLaws,
-    used_laws: usedLaws,
-  };
->>>>>>> 75264439
 }
 
 function maybeAddLaw(name, lawSet) {
-  if (typeof name !== 'string') {
-    return;
-  }
-<<<<<<< HEAD
+  if (typeof name !== 'string') return;
   const trimmed = name.trim();
-  if (!trimmed) {
-    return;
-  }
+  if (!trimmed) return;
   if (isKnownLaw(trimmed) || trimmed.includes(':')) {
     lawSet.add(trimmed);
-=======
-  const irPath = arg('--ir');
-  const out = arg('-o') || arg('--out');
-  const emitUsed = arg('--emit-used-laws');
-  const ir = irPath ? await loadIR(irPath) : {};
-  const plan = await rewritePlan(ir);
-  const planJson = JSON.stringify(plan, null, 2);
-  console.log(planJson);
-  if (out) {
-    await mkdir(dirname(out), { recursive: true });
-    await writeFile(out, `${planJson}\n`);
-  }
-  if (emitUsed) {
-    const used = {
-      used_laws: plan.used_laws,
-      laws: plan.laws,
-    };
-    if (Array.isArray(plan.rewrites) && plan.rewrites.length > 0) {
-      used.rewrites = plan.rewrites;
-    }
-    await mkdir(dirname(emitUsed), { recursive: true });
-    await writeFile(emitUsed, JSON.stringify(used, null, 2)+'\n');
->>>>>>> 75264439
   }
 }
 
