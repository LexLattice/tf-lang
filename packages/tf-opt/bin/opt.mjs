--- conflicted
+++ resolved
@@ -3,12 +3,11 @@
 import { dirname } from 'node:path';
 import { readJsonFile, isKnownLaw } from '../lib/data.mjs';
 import { extractPrimitivesFromIr, analyzePrimitiveSequence } from '../lib/rewrite-detect.mjs';
-<<<<<<< HEAD
 import { applyRewritePlan, stableStringify } from '../lib/plan-apply.mjs';
 
 const arg = (k) => {
-  const index = process.argv.indexOf(k);
-  return index >= 0 ? process.argv[index + 1] : null;
+  const i = process.argv.indexOf(k);
+  return i >= 0 ? process.argv[i + 1] : null;
 };
 
 if (process.argv.includes('--help')) {
@@ -22,19 +21,9 @@
       '  --emit-used-laws <file>   write the used laws JSON to <file>',
       '  --out, -o <file>          write primary output JSON to <file>',
       '  --cost show               print the cost table',
-      '  --help                    show this message',
+      '  --help                    show this message'
     ].join('\n'),
   );
-=======
-
-const arg = (k) => {
-  const i = process.argv.indexOf(k);
-  return i >= 0 ? process.argv[i + 1] : null;
-};
-
-if (process.argv.includes('--help')) {
-  console.log('tf-opt --ir <file> [--cost show] [-o out.json] [--emit-used-laws <file>]');
->>>>>>> 13cd0fc2
   process.exit(0);
 }
 
@@ -56,11 +45,13 @@
   const irPath = arg('--ir');
   const out = arg('-o') || arg('--out');
   const emitUsed = arg('--emit-used-laws');
-<<<<<<< HEAD
+
   const ir = irPath ? await readJsonFile(irPath, {}) : {};
   const primitives = extractPrimitivesFromIr(ir);
   const analysis = await analyzePrimitiveSequence(primitives);
+
   const initialPlan = buildPlan(ir, analysis);
+
   const planOnly = process.argv.includes('--plan-only') || !process.argv.includes('--apply');
   if (planOnly) {
     const planJson = stableStringify(initialPlan) + '\n';
@@ -77,7 +68,8 @@
     return;
   }
 
-  const applied = applyRewritePlan(ir, analysis.obligations);
+  // --apply flow
+  const applied = applyRewritePlan(ir, analysis.obligations || []);
   const appliedIr = applied.ir;
   const appliedJson = stableStringify(appliedIr) + '\n';
   process.stdout.write(appliedJson);
@@ -86,12 +78,13 @@
     await writeFile(out, appliedJson, 'utf8');
   }
 
+  // Post-apply analysis (for used_laws emission)
   const postPrimitives = extractPrimitivesFromIr(appliedIr);
   const postAnalysis = await analyzePrimitiveSequence(postPrimitives);
   const postPlan = buildPlan(appliedIr, postAnalysis);
   const usedLawUnion = ensureKnownLaws([
     ...initialPlan.used_laws,
-    ...applied.usedLaws,
+    ...(applied.usedLaws || []),
     ...postPlan.used_laws,
   ]);
 
@@ -102,6 +95,10 @@
   }
 }
 
+/**
+ * Build a deterministic plan from analyzer output, optionally
+ * augmenting with IR-level metadata (rewrites / used_laws / laws).
+ */
 function buildPlan(ir, analysis = {}) {
   const counts = [];
   const lawNames = [];
@@ -113,15 +110,11 @@
   };
 
   if (Array.isArray(analysis.laws)) {
-    for (const law of analysis.laws) {
-      trackLaw(law);
-    }
+    for (const law of analysis.laws) trackLaw(law);
   }
   if (Array.isArray(analysis.obligations)) {
-    for (const obligation of analysis.obligations) {
-      if (obligation && typeof obligation.law === 'string') {
-        trackLaw(obligation.law);
-      }
+    for (const ob of analysis.obligations) {
+      if (ob && typeof ob.law === 'string') trackLaw(ob.law);
     }
   }
 
@@ -135,9 +128,9 @@
   );
 
   let rewritesApplied = baseRewrites;
-  for (const value of counts) {
-    if (typeof value === 'number' && Number.isFinite(value) && value > rewritesApplied) {
-      rewritesApplied = value;
+  for (const v of counts) {
+    if (typeof v === 'number' && Number.isFinite(v) && v > rewritesApplied) {
+      rewritesApplied = v;
     }
   }
 
@@ -151,46 +144,33 @@
   const stack = [initialEntry];
   while (stack.length > 0) {
     const { value, sourceKey, parentKey } = stack.pop();
-    if (value == null) {
-      continue;
-    }
+    if (value == null) continue;
+
     if (typeof value === 'number') {
       counts.push(value);
       continue;
     }
     if (typeof value === 'string') {
-      if (shouldTrackString(sourceKey, parentKey)) {
-        trackLaw(value);
-      }
+      if (shouldTrackString(sourceKey, parentKey)) trackLaw(value);
       continue;
     }
     if (Array.isArray(value)) {
-      if (sourceKey === 'rewrites') {
-        counts.push(value.length);
-      }
+      if (sourceKey === 'rewrites') counts.push(value.length);
       for (let i = value.length - 1; i >= 0; i -= 1) {
         stack.push({ value: value[i], sourceKey, parentKey: sourceKey });
       }
       continue;
     }
     if (typeof value === 'object') {
-      if (typeof value.count === 'number') {
-        counts.push(value.count);
+      if (typeof value.count === 'number') counts.push(value.count);
+      if (typeof value.rewritesApplied === 'number') counts.push(value.rewritesApplied);
+      if (typeof value.law === 'string') trackLaw(value.law);
+
+      if (sourceKey === 'laws' || sourceKey === 'used_laws' || sourceKey === 'rewrites') {
+        if (typeof value.name === 'string') trackLaw(value.name);
+        if (typeof value.id === 'string') trackLaw(value.id);
       }
-      if (typeof value.rewritesApplied === 'number') {
-        counts.push(value.rewritesApplied);
-      }
-      if (typeof value.law === 'string') {
-        trackLaw(value.law);
-      }
-      if (sourceKey === 'laws' || sourceKey === 'used_laws' || sourceKey === 'rewrites') {
-        if (typeof value.name === 'string') {
-          trackLaw(value.name);
-        }
-        if (typeof value.id === 'string') {
-          trackLaw(value.id);
-        }
-      }
+
       for (const [key, next] of Object.entries(value)) {
         stack.push({ value: next, sourceKey: key, parentKey: sourceKey });
       }
@@ -199,12 +179,8 @@
 }
 
 function shouldTrackString(sourceKey, parentKey) {
-  if (sourceKey === 'laws' || sourceKey === 'used_laws' || sourceKey === 'rewrites') {
-    return true;
-  }
-  if (sourceKey === 'law') {
-    return true;
-  }
+  if (sourceKey === 'laws' || sourceKey === 'used_laws' || sourceKey === 'rewrites') return true;
+  if (sourceKey === 'law') return true;
   if ((sourceKey === 'id' || sourceKey === 'name') && (parentKey === 'laws' || parentKey === 'used_laws' || parentKey === 'rewrites')) {
     return true;
   }
@@ -215,13 +191,9 @@
   const seen = new Set();
   const unknown = new Set();
   for (const law of laws || []) {
-    if (typeof law !== 'string') {
-      continue;
-    }
+    if (typeof law !== 'string') continue;
     const trimmed = law.trim();
-    if (!trimmed) {
-      continue;
-    }
+    if (!trimmed) continue;
     if (!isKnownLaw(trimmed)) {
       unknown.add(trimmed);
       continue;
@@ -236,151 +208,5 @@
 
 main().catch((error) => {
   console.error(error instanceof Error ? error.message : String(error));
-=======
-
-  const ir = irPath ? await readJsonFile(irPath, {}) : {};
-  const primitives = extractPrimitivesFromIr(ir);
-  const analysis = await analyzePrimitiveSequence(primitives);
-
-  const plan = buildPlan(ir, analysis);
-
-  const planJson = JSON.stringify(plan, null, 2) + '\n';
-  process.stdout.write(planJson);
-
-  if (out) {
-    await mkdir(dirname(out), { recursive: true });
-    await writeFile(out, planJson, 'utf8');
-  }
-  if (emitUsed) {
-    const used = JSON.stringify({ used_laws: plan.used_laws }, null, 2) + '\n';
-    await mkdir(dirname(emitUsed), { recursive: true });
-    await writeFile(emitUsed, used, 'utf8');
-  }
-}
-
-/**
- * Build a deterministic plan from analyzer output, optionally
- * augmenting with IR-level metadata (rewrites / used_laws / laws).
- */
-function buildPlan(ir, analysis) {
-  // Start from analyzer facts
-  const lawSet = new Set(Array.isArray(analysis.laws) ? analysis.laws : []);
-  const counts = [];
-
-  const baseRewrites = Math.max(
-    typeof analysis.rewritesApplied === 'number' ? analysis.rewritesApplied : 0,
-    Array.isArray(analysis.obligations) ? analysis.obligations.length : 0,
-  );
-
-  // Optionally merge IR-provided metadata (forward-compatible)
-  if (ir && typeof ir === 'object') {
-    if (Object.prototype.hasOwnProperty.call(ir, 'rewrites')) {
-      collectMetadata(ir.rewrites, 'rewrites', lawSet, counts);
-    }
-    if (Object.prototype.hasOwnProperty.call(ir, 'used_laws')) {
-      collectMetadata(ir.used_laws, 'used_laws', lawSet, counts);
-    }
-    if (Object.prototype.hasOwnProperty.call(ir, 'laws')) {
-      collectMetadata(ir.laws, 'laws', lawSet, counts);
-    }
-  }
-
-  // Pick the largest declared/observed count
-  let rewritesApplied = baseRewrites;
-  for (const v of counts) {
-    if (typeof v === 'number' && Number.isFinite(v) && v > rewritesApplied) {
-      rewritesApplied = v;
-    }
-  }
-
-  return {
-    rewrites_applied: rewritesApplied,
-    used_laws: Array.from(lawSet).sort(),
-  };
-}
-
-function collectMetadata(value, sourceKey, lawSet, counts) {
-  const stack = [{ value, sourceKey }];
-  while (stack.length > 0) {
-    const { value: current, sourceKey: contextKey } = stack.pop();
-
-    if (current == null) continue;
-
-    if (typeof current === 'number') {
-      counts.push(current);
-      continue;
-    }
-
-    if (typeof current === 'string') {
-      maybeAddLaw(current, lawSet);
-      continue;
-    }
-
-    if (Array.isArray(current)) {
-      if (contextKey === 'rewrites') counts.push(current.length);
-      for (let i = current.length - 1; i >= 0; i -= 1) {
-        stack.push({ value: current[i], sourceKey: contextKey });
-      }
-      continue;
-    }
-
-    if (typeof current === 'object') {
-      if (typeof current.count === 'number') counts.push(current.count);
-      if (typeof current.rewritesApplied === 'number') counts.push(current.rewritesApplied);
-
-      for (const key of ['law', 'id', 'name']) {
-        if (typeof current[key] === 'string') {
-          maybeAddLaw(current[key], lawSet);
-        }
-      }
-
-      for (const nextKey of ['laws', 'used_laws', 'rewrites']) {
-        if (Object.prototype.hasOwnProperty.call(current, nextKey)) {
-          stack.push({ value: current[nextKey], sourceKey: nextKey });
-        }
-      }
-
-      for (const [key, val] of Object.entries(current)) {
-        if (
-          key === 'count' ||
-          key === 'rewritesApplied' ||
-          key === 'law' ||
-          key === 'id' ||
-          key === 'name' ||
-          key === 'laws' ||
-          key === 'used_laws' ||
-          key === 'rewrites'
-        ) {
-          continue;
-        }
-        if (isLikelyLawName(key)) {
-          maybeAddLaw(key, lawSet);
-          if (typeof val === 'number') {
-            counts.push(val);
-            continue;
-          }
-        }
-        stack.push({ value: val, sourceKey: key });
-      }
-    }
-  }
-}
-
-function maybeAddLaw(name, lawSet) {
-  if (typeof name !== 'string') return;
-  const trimmed = name.trim();
-  if (!trimmed) return;
-  if (isKnownLaw(trimmed) || trimmed.includes(':')) {
-    lawSet.add(trimmed);
-  }
-}
-
-function isLikelyLawName(name) {
-  return typeof name === 'string' && (isKnownLaw(name) || name.includes(':'));
-}
-
-main().catch((error) => {
-  console.error(error);
->>>>>>> 13cd0fc2
   process.exit(1);
 });