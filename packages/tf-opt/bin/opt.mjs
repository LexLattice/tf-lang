--- conflicted
+++ resolved
@@ -5,77 +5,6 @@
 import { extractPrimitivesFromIr, analyzePrimitiveSequence } from '../lib/rewrite-detect.mjs';
 import { applyRewritePlan, stableStringify } from '../lib/plan-apply.mjs';
 
-<<<<<<< HEAD
-import {
-  analyzePrimitiveSequence,
-  extractPrimitivesFromIr,
-} from '../lib/rewrite-detect.mjs';
-import { canonicalLawName } from '../lib/data.mjs';
-
-const arg = k => { const i = process.argv.indexOf(k); return i>=0 ? process.argv[i+1] : null; };
-if (process.argv.includes('--help')) { console.log('tf-opt --ir <file> [-o out.json] [--cost show] [--emit-used-laws <file>]'); process.exit(0); }
-
-const COST = {
-  Pure: 1, Observability: 2, 'Storage.Read': 5, 'Network.Out': 7, 'Storage.Write': 9, Crypto: 8
-};
-
-async function loadIR(p){
-  try { return JSON.parse(await readFile(p, 'utf8')); } catch { return {}; }
-}
-
-function normalizeLawList(entries) {
-  const set = new Set();
-  for (const entry of Array.isArray(entries) ? entries : []) {
-    if (typeof entry === 'string') {
-      const law = canonicalLawName(entry);
-      if (law) set.add(law);
-      continue;
-    }
-    if (entry && typeof entry === 'object' && typeof entry.law === 'string') {
-      const law = canonicalLawName(entry.law);
-      if (law) set.add(law);
-    }
-  }
-  return set;
-}
-
-async function rewritePlan(ir) {
-  const primitives = extractPrimitivesFromIr(ir);
-  const analysis = await analyzePrimitiveSequence(primitives);
-  const summary = analysis.summary ?? { laws: analysis.laws, rewritesApplied: analysis.rewritesApplied };
-  const usedLawSet = normalizeLawList(summary.laws);
-  for (const law of Array.isArray(analysis.laws) ? analysis.laws : []) {
-    const canonical = canonicalLawName(law);
-    if (canonical) {
-      usedLawSet.add(canonical);
-    }
-  }
-
-  const rewrites = [];
-  for (const entry of Array.isArray(analysis.obligations) ? analysis.obligations : []) {
-    const law = canonicalLawName(entry?.law ?? '');
-    const rewrite = typeof entry?.rewrite === 'string' ? entry.rewrite.trim() : '';
-    if (!law || !rewrite) {
-      continue;
-    }
-    rewrites.push({ law, rewrite });
-    usedLawSet.add(law);
-  }
-  rewrites.sort((a, b) => {
-    const left = a.rewrite.localeCompare(b.rewrite);
-    return left !== 0 ? left : a.law.localeCompare(b.law);
-  });
-
-  const usedLaws = Array.from(usedLawSet).sort((a, b) => a.localeCompare(b));
-  return {
-    primitiveSequence: analysis.primitives,
-    rewrites,
-    rewritesApplied: summary.rewritesApplied ?? analysis.rewritesApplied,
-    laws: usedLaws,
-    used_laws: usedLaws,
-  };
-}
-=======
 const arg = (k) => {
   const i = process.argv.indexOf(k);
   return i >= 0 ? process.argv[i + 1] : null;
@@ -106,7 +35,6 @@
   'Storage.Write': 9,
   Crypto: 8,
 };
->>>>>>> e2d699f7
 
 async function main() {
   if (process.argv.includes('--cost') && arg('--cost') === 'show') {
@@ -117,25 +45,6 @@
   const irPath = arg('--ir');
   const out = arg('-o') || arg('--out');
   const emitUsed = arg('--emit-used-laws');
-<<<<<<< HEAD
-  const ir = irPath ? await loadIR(irPath) : {};
-  const plan = await rewritePlan(ir);
-  const planJson = JSON.stringify(plan, null, 2);
-  console.log(planJson);
-  if (out) {
-    await mkdir(dirname(out), { recursive: true });
-    await writeFile(out, `${planJson}\n`);
-  }
-  if (emitUsed) {
-    const used = {
-      used_laws: plan.used_laws,
-    };
-    if (plan.rewrites.length > 0) {
-      used.rewrites = plan.rewrites;
-    }
-    await mkdir(dirname(emitUsed), { recursive: true });
-    await writeFile(emitUsed, `${JSON.stringify(used, null, 2)}\n`);
-=======
 
   const ir = irPath ? await readJsonFile(irPath, {}) : {};
   const primitives = extractPrimitivesFromIr(ir);
@@ -183,7 +92,6 @@
     const used = stableStringify({ used_laws: usedLawUnion }) + '\n';
     await mkdir(dirname(emitUsed), { recursive: true });
     await writeFile(emitUsed, used, 'utf8');
->>>>>>> e2d699f7
   }
 }
 
