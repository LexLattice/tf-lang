{
  "name": "@tf-lang/tf-run-wasm",
  "version": "0.1.0",
  "type": "module",
  "private": true,
<<<<<<< HEAD
  "bin": { "tf-run-wasm": "./bin/run-wasm.mjs" },
=======
  "bin": { "tf-run-wasm": "./bin/cli.mjs" },
>>>>>>> 5d64f1cf
  "exports": {
    ".": {
      "types": "./dist/index.d.ts",
      "default": "./dist/index.js"
    }
  },
  "types": "./dist/index.d.ts",
  "files": [
    "bin/",
    "dist/"
  ],
  "scripts": {
    "build": "tsc -p tsconfig.json",
    "dev": "tsc -w -p tsconfig.json",
    "test": "node --test tests/*.test.mjs"
  },
  "devDependencies": { "typescript": "5.9.2" }
}<|MERGE_RESOLUTION|>--- conflicted
+++ resolved
@@ -3,11 +3,7 @@
   "version": "0.1.0",
   "type": "module",
   "private": true,
-<<<<<<< HEAD
-  "bin": { "tf-run-wasm": "./bin/run-wasm.mjs" },
-=======
   "bin": { "tf-run-wasm": "./bin/cli.mjs" },
->>>>>>> 5d64f1cf
   "exports": {
     ".": {
       "types": "./dist/index.d.ts",
