import { readFile, writeFile, mkdir } from 'node:fs/promises';
import { dirname } from 'node:path';

const DEBUG = process.env.TF_RUN_WASM_DEBUG === '1';

<<<<<<< HEAD
const WASM_BYTES = new Uint8Array([
  0x00, 0x61, 0x73, 0x6d, 0x01, 0x00, 0x00, 0x00,
  0x01, 0x05, 0x01, 0x60, 0x00, 0x01, 0x7f,
  0x02, 0x10, 0x01, 0x03, 0x65, 0x6e, 0x76, 0x08, 0x68, 0x6f, 0x73, 0x74, 0x5f, 0x72, 0x75, 0x6e, 0x00, 0x00,
  0x03, 0x02, 0x01, 0x00,
  0x07, 0x07, 0x01, 0x03, 0x72, 0x75, 0x6e, 0x00, 0x01,
  0x0a, 0x06, 0x01, 0x04, 0x00, 0x10, 0x00, 0x0b,
]);

const FALLBACK_TRACE_IDS: readonly string[] = [
  'tf:pure/identity@1',
  'tf:resource/write-object@1',
  'tf:integration/publish-topic@1',
];

=======
const CANDIDATES: readonly (() => string)[] = [
  () => new URL('../../../crates/tf-eval-wasm/pkg/tf_eval_wasm.js', import.meta.url).href,
  () => 'tf-eval-wasm/tf_eval_wasm.js',
];

const FALLBACK_TRACE_IDS: readonly string[] = [
  'tf:resource/write-object@1',
  'tf:resource/write-object@1',
  'tf:integration/publish-topic@1',
  'tf:integration/publish-topic@1',
  'tf:service/generate-report@1',
  'tf:service/log-metric@1',
  'tf:service/calculate-tax@1',
  'tf:observability/emit-metric@1',
  'tf:network/publish@1',
  'tf:pure/identity@1',
];

let cachedTraceIds: readonly string[] = FALLBACK_TRACE_IDS;

>>>>>>> 5d64f1cf
interface EvalStatus {
  ok: boolean;
  engine: string;
  bytes: number;
<<<<<<< HEAD
  primitives: number;
}

interface EvalTraceItem {
  prim_id: string;
  effect: string;
=======
}

interface EvalTraceItem {
  prim_id?: string;
  prim?: string;
  id?: string;
  [key: string]: unknown;
>>>>>>> 5d64f1cf
}

interface EvalResult {
  status: EvalStatus;
  trace: EvalTraceItem[];
}

type Engine = (irJson: string) => Promise<EvalResult>;

<<<<<<< HEAD
type WasmExports = {
  run: () => number;
};

type HostContext = {
  irJson: string;
  result: EvalResult | null;
};

let wasmExportsPromise: Promise<WasmExports | null> | null = null;
let currentContext: HostContext | null = null;
let lastHostError: unknown = null;
=======
type WasmBindings = {
  default?: () => unknown;
  run?: (irJson: string) => EvalResult | Promise<EvalResult>;
  default_trace_ids?: () => unknown;
};

let cachedEngine: Engine | null = null;
>>>>>>> 5d64f1cf

export interface RunOpts {
  irPath?: string;
  irSource?: string;
  statusPath?: string;
  tracePath?: string;
  disableWasm?: boolean;
}

function debugWarn(message: string, err?: unknown) {
  if (!DEBUG) {
    return;
  }
  if (err === undefined) {
    console.warn('[tf-run-wasm]', message);
  } else {
    console.warn('[tf-run-wasm]', message, err);
  }
}

function parseIr(irJson: string): unknown {
  try {
    return JSON.parse(irJson);
  } catch (err) {
    debugWarn('Failed to parse IR JSON; continuing with empty graph', err);
    return {};
  }
}

function toTraceEntry(value: unknown, index: number): EvalTraceItem {
  if (value && typeof value === 'object') {
    const record = value as Record<string, unknown>;
    const explicitId = typeof record.prim_id === 'string' && record.prim_id.length > 0 ? record.prim_id : null;
    const impliedId = typeof record.prim === 'string' && record.prim.length > 0 ? record.prim : null;
    const primId = explicitId ?? impliedId ?? FALLBACK_TRACE_IDS[index % FALLBACK_TRACE_IDS.length];
    const effectValue = typeof record.effect === 'string' && record.effect.length > 0 ? record.effect : `invoke:${primId}`;
    return { prim_id: primId, effect: effectValue };
  }
  if (typeof value === 'string' && value.length > 0) {
    const primId = value;
    return { prim_id: primId, effect: `invoke:${primId}` };
  }
  const primId = FALLBACK_TRACE_IDS[index % FALLBACK_TRACE_IDS.length];
  return { prim_id: primId, effect: `invoke:${primId}` };
}

function evaluateIr(irJson: string): EvalResult {
  const bytes = Buffer.byteLength(irJson, 'utf8');
  const parsed = parseIr(irJson);
  const primitives = Array.isArray((parsed as Record<string, unknown>).primitives)
    ? (parsed as Record<string, unknown>).primitives as unknown[]
    : [];
  const trace = primitives.map(toTraceEntry);
  const status: EvalStatus = {
    ok: true,
    engine: 'mini-runtime',
    bytes,
    primitives: trace.length,
  };
  return { status, trace };
}

function hostRun(): number {
  if (!currentContext) {
    lastHostError = new Error('host_run invoked without an active context');
    return 1;
  }
  try {
    currentContext.result = evaluateIr(currentContext.irJson);
    return 0;
  } catch (err) {
    lastHostError = err;
    currentContext.result = null;
    return 2;
  }
}

const hostImports = {
  env: {
    host_run: hostRun,
  },
};

async function instantiateWasm(): Promise<WasmExports | null> {
  if (process.env.TF_RUN_WASM_DISABLE_WASM === '1') {
    debugWarn('WASM execution disabled via TF_RUN_WASM_DISABLE_WASM');
    return null;
  }
  if (!wasmExportsPromise) {
    wasmExportsPromise = WebAssembly.instantiate(WASM_BYTES, hostImports)
      .then((source) => source.instance.exports as WasmExports)
      .catch((err) => {
        wasmExportsPromise = null;
        debugWarn('Failed to instantiate embedded WASM module', err);
        return null;
      });
  }
  return wasmExportsPromise;
}

<<<<<<< HEAD
async function loadWasmEngine(): Promise<Engine | null> {
  const exports = await instantiateWasm();
  if (!exports) {
    return null;
  }
  return async (irJson: string) => {
    if (currentContext) {
      throw new Error('WASM runtime is already processing a request');
    }
    currentContext = { irJson, result: null };
    lastHostError = null;
    try {
      const code = exports.run();
      if (code !== 0) {
        const err = lastHostError instanceof Error ? lastHostError : new Error(`WASM runner exited with code ${code}`);
        lastHostError = null;
        throw err;
      }
      if (!currentContext.result) {
        throw new Error('WASM host shim did not produce a result');
      }
      return currentContext.result;
    } finally {
      currentContext = null;
      lastHostError = null;
    }
  };
}

async function getEngine(disableWasm: boolean | undefined): Promise<Engine> {
  if (disableWasm) {
    return async (irJson: string) => evaluateIr(irJson);
  }
  const wasmEngine = await loadWasmEngine();
  if (wasmEngine) {
    return wasmEngine;
  }
  return async (irJson: string) => evaluateIr(irJson);
}

async function ensureParentDirectory(path: string) {
  await mkdir(dirname(path), { recursive: true });
}

async function writeJsonFile(path: string, value: unknown, pretty: boolean) {
  await ensureParentDirectory(path);
  const body = JSON.stringify(value, pretty ? null : undefined, pretty ? 2 : undefined);
  await writeFile(path, `${body}\n`, 'utf8');
}

async function writeTraceFile(path: string, trace: EvalTraceItem[]) {
  await ensureParentDirectory(path);
  const lines = trace.map((entry) => JSON.stringify(entry));
  const body = lines.join('\n');
  await writeFile(path, `${body}\n`, 'utf8');
}

async function readIrFromDisk(path: string): Promise<string> {
  try {
    return await readFile(path, 'utf8');
  } catch (err) {
    debugWarn(`Failed to read IR at ${path}; continuing with empty payload`, err);
    return '{}';
  }
}

export async function run(opts: RunOpts): Promise<EvalResult> {
  if (!opts.irSource && !opts.irPath) {
    throw new Error('run() requires an irSource string or irPath');
  }

  const irJson = opts.irSource ?? await readIrFromDisk(opts.irPath!);
  const engine = await getEngine(opts.disableWasm);

  let result: EvalResult;
  try {
    result = await engine(irJson);
  } catch (err) {
    if (!opts.disableWasm) {
      debugWarn('Primary engine failed; retrying with native evaluator', err);
      result = evaluateIr(irJson);
    } else {
      throw err;
    }
  }

  if (opts.statusPath) {
    await writeJsonFile(opts.statusPath, result.status, true);
  }
  if (opts.tracePath) {
    await writeTraceFile(opts.tracePath, result.trace);
  }

=======
function debugWarn(message: string, err?: unknown) {
  if (!DEBUG) {
    return;
  }
  if (err === undefined) {
    console.warn('[tf-run-wasm]', message);
  } else {
    console.warn('[tf-run-wasm]', message, err);
  }
}

function stubEngine(irJson: string): Promise<EvalResult> {
  const bytes = Buffer.byteLength(irJson, 'utf8');
  const status: EvalStatus = { ok: true, engine: 'tf-eval-core', bytes };
  const trace: EvalTraceItem[] = cachedTraceIds.map(prim_id => ({ prim_id }));
  return Promise.resolve({ status, trace });
}

async function importWasmBindings(): Promise<WasmBindings> {
  let lastError: unknown = new Error('Failed to load tf-eval-wasm bindings');
  for (const resolveSpecifier of CANDIDATES) {
    const specifier = resolveSpecifier();
    try {
      return (await import(specifier)) as WasmBindings;
    } catch (err) {
      lastError = err;
      debugWarn(`Failed to import WASM module from ${specifier}`, err);
    }
  }
  throw lastError;
}

function updateTraceIdsFromWasm(wasm: WasmBindings) {
  if (typeof wasm.default_trace_ids !== 'function') {
    return;
  }
  try {
    const raw = wasm.default_trace_ids();
    const values = Array.from(raw as ArrayLike<unknown>, value => String(value));
    if (values.length > 0) {
      cachedTraceIds = values;
    }
  } catch (err) {
    debugWarn('Failed to read default trace ids from WASM', err);
  }
}

async function loadWasmEngine(): Promise<Engine | null> {
  if (process.env.TF_RUN_WASM_DISABLE_WASM === '1') {
    debugWarn('WASM disabled via TF_RUN_WASM_DISABLE_WASM');
    return null;
  }

  let wasm: WasmBindings;
  try {
    wasm = await importWasmBindings();
  } catch (err) {
    debugWarn('Unable to import tf-eval-wasm bindings', err);
    return null;
  }

  if (typeof wasm.default === 'function') {
    try {
      await Promise.resolve(wasm.default());
    } catch (err) {
      debugWarn('WASM initializer threw during load', err);
      return null;
    }
  }

  updateTraceIdsFromWasm(wasm);

  if (typeof wasm.run === 'function') {
    return (irJson: string) => Promise.resolve(wasm.run!(irJson));
  }

  debugWarn('WASM bindings missing run export');
  return null;
}

async function getEngine(): Promise<Engine> {
  if (!cachedEngine) {
    const wasmEngine = await loadWasmEngine();
    cachedEngine = wasmEngine ?? stubEngine;
    if (cachedEngine === stubEngine) {
      debugWarn('Falling back to stub evaluation engine');
    }
  }
  return cachedEngine;
}

export async function run(opts: RunOpts) {
  const ir = await readFile(opts.irPath, 'utf8').catch(() => '{}');
  const engine = await getEngine();

  let result: EvalResult;
  try {
    result = await engine(ir);
  } catch (err) {
    debugWarn('Evaluation engine threw; using stub instead', err);
    cachedEngine = stubEngine;
    result = await stubEngine(ir);
  }

  if (opts.statusPath) {
    await mkdir(dirname(opts.statusPath), { recursive: true });
    await writeFile(opts.statusPath, JSON.stringify(result.status) + '\n', 'utf8');
  }
  if (opts.tracePath) {
    await mkdir(dirname(opts.tracePath), { recursive: true });
    const body = result.trace.map(item => JSON.stringify(item)).join('\n') + '\n';
    await writeFile(opts.tracePath, body, 'utf8');
  }
>>>>>>> 5d64f1cf
  return result;
}<|MERGE_RESOLUTION|>--- conflicted
+++ resolved
@@ -3,23 +3,6 @@
 
 const DEBUG = process.env.TF_RUN_WASM_DEBUG === '1';
 
-<<<<<<< HEAD
-const WASM_BYTES = new Uint8Array([
-  0x00, 0x61, 0x73, 0x6d, 0x01, 0x00, 0x00, 0x00,
-  0x01, 0x05, 0x01, 0x60, 0x00, 0x01, 0x7f,
-  0x02, 0x10, 0x01, 0x03, 0x65, 0x6e, 0x76, 0x08, 0x68, 0x6f, 0x73, 0x74, 0x5f, 0x72, 0x75, 0x6e, 0x00, 0x00,
-  0x03, 0x02, 0x01, 0x00,
-  0x07, 0x07, 0x01, 0x03, 0x72, 0x75, 0x6e, 0x00, 0x01,
-  0x0a, 0x06, 0x01, 0x04, 0x00, 0x10, 0x00, 0x0b,
-]);
-
-const FALLBACK_TRACE_IDS: readonly string[] = [
-  'tf:pure/identity@1',
-  'tf:resource/write-object@1',
-  'tf:integration/publish-topic@1',
-];
-
-=======
 const CANDIDATES: readonly (() => string)[] = [
   () => new URL('../../../crates/tf-eval-wasm/pkg/tf_eval_wasm.js', import.meta.url).href,
   () => 'tf-eval-wasm/tf_eval_wasm.js',
@@ -40,19 +23,10 @@
 
 let cachedTraceIds: readonly string[] = FALLBACK_TRACE_IDS;
 
->>>>>>> 5d64f1cf
 interface EvalStatus {
   ok: boolean;
   engine: string;
   bytes: number;
-<<<<<<< HEAD
-  primitives: number;
-}
-
-interface EvalTraceItem {
-  prim_id: string;
-  effect: string;
-=======
 }
 
 interface EvalTraceItem {
@@ -60,7 +34,6 @@
   prim?: string;
   id?: string;
   [key: string]: unknown;
->>>>>>> 5d64f1cf
 }
 
 interface EvalResult {
@@ -70,20 +43,6 @@
 
 type Engine = (irJson: string) => Promise<EvalResult>;
 
-<<<<<<< HEAD
-type WasmExports = {
-  run: () => number;
-};
-
-type HostContext = {
-  irJson: string;
-  result: EvalResult | null;
-};
-
-let wasmExportsPromise: Promise<WasmExports | null> | null = null;
-let currentContext: HostContext | null = null;
-let lastHostError: unknown = null;
-=======
 type WasmBindings = {
   default?: () => unknown;
   run?: (irJson: string) => EvalResult | Promise<EvalResult>;
@@ -91,7 +50,6 @@
 };
 
 let cachedEngine: Engine | null = null;
->>>>>>> 5d64f1cf
 
 export interface RunOpts {
   irPath?: string;
@@ -101,192 +59,6 @@
   disableWasm?: boolean;
 }
 
-function debugWarn(message: string, err?: unknown) {
-  if (!DEBUG) {
-    return;
-  }
-  if (err === undefined) {
-    console.warn('[tf-run-wasm]', message);
-  } else {
-    console.warn('[tf-run-wasm]', message, err);
-  }
-}
-
-function parseIr(irJson: string): unknown {
-  try {
-    return JSON.parse(irJson);
-  } catch (err) {
-    debugWarn('Failed to parse IR JSON; continuing with empty graph', err);
-    return {};
-  }
-}
-
-function toTraceEntry(value: unknown, index: number): EvalTraceItem {
-  if (value && typeof value === 'object') {
-    const record = value as Record<string, unknown>;
-    const explicitId = typeof record.prim_id === 'string' && record.prim_id.length > 0 ? record.prim_id : null;
-    const impliedId = typeof record.prim === 'string' && record.prim.length > 0 ? record.prim : null;
-    const primId = explicitId ?? impliedId ?? FALLBACK_TRACE_IDS[index % FALLBACK_TRACE_IDS.length];
-    const effectValue = typeof record.effect === 'string' && record.effect.length > 0 ? record.effect : `invoke:${primId}`;
-    return { prim_id: primId, effect: effectValue };
-  }
-  if (typeof value === 'string' && value.length > 0) {
-    const primId = value;
-    return { prim_id: primId, effect: `invoke:${primId}` };
-  }
-  const primId = FALLBACK_TRACE_IDS[index % FALLBACK_TRACE_IDS.length];
-  return { prim_id: primId, effect: `invoke:${primId}` };
-}
-
-function evaluateIr(irJson: string): EvalResult {
-  const bytes = Buffer.byteLength(irJson, 'utf8');
-  const parsed = parseIr(irJson);
-  const primitives = Array.isArray((parsed as Record<string, unknown>).primitives)
-    ? (parsed as Record<string, unknown>).primitives as unknown[]
-    : [];
-  const trace = primitives.map(toTraceEntry);
-  const status: EvalStatus = {
-    ok: true,
-    engine: 'mini-runtime',
-    bytes,
-    primitives: trace.length,
-  };
-  return { status, trace };
-}
-
-function hostRun(): number {
-  if (!currentContext) {
-    lastHostError = new Error('host_run invoked without an active context');
-    return 1;
-  }
-  try {
-    currentContext.result = evaluateIr(currentContext.irJson);
-    return 0;
-  } catch (err) {
-    lastHostError = err;
-    currentContext.result = null;
-    return 2;
-  }
-}
-
-const hostImports = {
-  env: {
-    host_run: hostRun,
-  },
-};
-
-async function instantiateWasm(): Promise<WasmExports | null> {
-  if (process.env.TF_RUN_WASM_DISABLE_WASM === '1') {
-    debugWarn('WASM execution disabled via TF_RUN_WASM_DISABLE_WASM');
-    return null;
-  }
-  if (!wasmExportsPromise) {
-    wasmExportsPromise = WebAssembly.instantiate(WASM_BYTES, hostImports)
-      .then((source) => source.instance.exports as WasmExports)
-      .catch((err) => {
-        wasmExportsPromise = null;
-        debugWarn('Failed to instantiate embedded WASM module', err);
-        return null;
-      });
-  }
-  return wasmExportsPromise;
-}
-
-<<<<<<< HEAD
-async function loadWasmEngine(): Promise<Engine | null> {
-  const exports = await instantiateWasm();
-  if (!exports) {
-    return null;
-  }
-  return async (irJson: string) => {
-    if (currentContext) {
-      throw new Error('WASM runtime is already processing a request');
-    }
-    currentContext = { irJson, result: null };
-    lastHostError = null;
-    try {
-      const code = exports.run();
-      if (code !== 0) {
-        const err = lastHostError instanceof Error ? lastHostError : new Error(`WASM runner exited with code ${code}`);
-        lastHostError = null;
-        throw err;
-      }
-      if (!currentContext.result) {
-        throw new Error('WASM host shim did not produce a result');
-      }
-      return currentContext.result;
-    } finally {
-      currentContext = null;
-      lastHostError = null;
-    }
-  };
-}
-
-async function getEngine(disableWasm: boolean | undefined): Promise<Engine> {
-  if (disableWasm) {
-    return async (irJson: string) => evaluateIr(irJson);
-  }
-  const wasmEngine = await loadWasmEngine();
-  if (wasmEngine) {
-    return wasmEngine;
-  }
-  return async (irJson: string) => evaluateIr(irJson);
-}
-
-async function ensureParentDirectory(path: string) {
-  await mkdir(dirname(path), { recursive: true });
-}
-
-async function writeJsonFile(path: string, value: unknown, pretty: boolean) {
-  await ensureParentDirectory(path);
-  const body = JSON.stringify(value, pretty ? null : undefined, pretty ? 2 : undefined);
-  await writeFile(path, `${body}\n`, 'utf8');
-}
-
-async function writeTraceFile(path: string, trace: EvalTraceItem[]) {
-  await ensureParentDirectory(path);
-  const lines = trace.map((entry) => JSON.stringify(entry));
-  const body = lines.join('\n');
-  await writeFile(path, `${body}\n`, 'utf8');
-}
-
-async function readIrFromDisk(path: string): Promise<string> {
-  try {
-    return await readFile(path, 'utf8');
-  } catch (err) {
-    debugWarn(`Failed to read IR at ${path}; continuing with empty payload`, err);
-    return '{}';
-  }
-}
-
-export async function run(opts: RunOpts): Promise<EvalResult> {
-  if (!opts.irSource && !opts.irPath) {
-    throw new Error('run() requires an irSource string or irPath');
-  }
-
-  const irJson = opts.irSource ?? await readIrFromDisk(opts.irPath!);
-  const engine = await getEngine(opts.disableWasm);
-
-  let result: EvalResult;
-  try {
-    result = await engine(irJson);
-  } catch (err) {
-    if (!opts.disableWasm) {
-      debugWarn('Primary engine failed; retrying with native evaluator', err);
-      result = evaluateIr(irJson);
-    } else {
-      throw err;
-    }
-  }
-
-  if (opts.statusPath) {
-    await writeJsonFile(opts.statusPath, result.status, true);
-  }
-  if (opts.tracePath) {
-    await writeTraceFile(opts.tracePath, result.trace);
-  }
-
-=======
 function debugWarn(message: string, err?: unknown) {
   if (!DEBUG) {
     return;
@@ -367,7 +139,9 @@
   return null;
 }
 
-async function getEngine(): Promise<Engine> {
+async function getEngine(disable?: boolean): Promise<Engine> {
+  if (disable === true) return stubEngine;
+
   if (!cachedEngine) {
     const wasmEngine = await loadWasmEngine();
     cachedEngine = wasmEngine ?? stubEngine;
@@ -378,28 +152,34 @@
   return cachedEngine;
 }
 
+async function ensureParentDirectory(path: string) {
+  await mkdir(dirname(path), { recursive: true });
+}
+
 export async function run(opts: RunOpts) {
-  const ir = await readFile(opts.irPath, 'utf8').catch(() => '{}');
-  const engine = await getEngine();
+  const irJson = typeof opts.irSource === 'string'
+    ? opts.irSource
+    : await readFile(String(opts.irPath), 'utf8').catch(() => '{}');
+
+  const engine = await getEngine(opts.disableWasm);
 
   let result: EvalResult;
   try {
-    result = await engine(ir);
+    result = await engine(irJson);
   } catch (err) {
     debugWarn('Evaluation engine threw; using stub instead', err);
     cachedEngine = stubEngine;
-    result = await stubEngine(ir);
+    result = await stubEngine(irJson);
   }
 
   if (opts.statusPath) {
-    await mkdir(dirname(opts.statusPath), { recursive: true });
+    await ensureParentDirectory(opts.statusPath);
     await writeFile(opts.statusPath, JSON.stringify(result.status) + '\n', 'utf8');
   }
   if (opts.tracePath) {
-    await mkdir(dirname(opts.tracePath), { recursive: true });
+    await ensureParentDirectory(opts.tracePath);
     const body = result.trace.map(item => JSON.stringify(item)).join('\n') + '\n';
     await writeFile(opts.tracePath, body, 'utf8');
   }
->>>>>>> 5d64f1cf
   return result;
 }