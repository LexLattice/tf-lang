--- conflicted
+++ resolved
@@ -10,9 +10,9 @@
 const OUT_DIR = path.join(ROOT, 'out/0.4/codegen-rs/signing');
 
 function ensureSigningIr() {
-  if (fs.existsSync(IR_PATH)) {
-    return;
-  }
+  if (fs.existsSync(IR_PATH)) return;
+
+  fs.mkdirSync(path.dirname(IR_PATH), { recursive: true });
   const result = spawnSync(process.execPath, [
     'packages/tf-compose/bin/tf.mjs',
     'parse',
@@ -20,6 +20,7 @@
     '-o',
     IR_PATH,
   ], { cwd: ROOT, stdio: 'inherit' });
+
   assert.equal(result.status, 0, 'failed to generate signing IR fixture');
   assert.ok(fs.existsSync(IR_PATH), 'expected signing IR fixture after generation');
 }
@@ -32,23 +33,14 @@
 }
 
 test('rust codegen emits deterministic scaffold', () => {
-<<<<<<< HEAD
+  // ensure we have the IR fixture available
   ensureSigningIr();
-=======
-  if (!fs.existsSync(IR_PATH)) {
-    fs.mkdirSync(path.dirname(IR_PATH), { recursive: true });
-    const parse = spawnSync('node', ['packages/tf-compose/bin/tf.mjs', 'parse', 'examples/flows/signing.tf', '-o', IR_PATH], {
-      cwd: ROOT,
-      stdio: 'inherit',
-    });
-    assert.equal(parse.status, 0, 'signing parse should succeed');
-  }
-
->>>>>>> 9f0bf701
   assert.ok(fs.existsSync(IR_PATH), 'expected signing IR fixture');
 
+  // clean output dir
   fs.rmSync(OUT_DIR, { recursive: true, force: true });
 
+  // first generate
   const firstRun = runGenerator();
   assert.equal(firstRun.status, 0, 'generator should exit 0 without cargo');
 
@@ -63,9 +55,11 @@
     pipe: fs.readFileSync(pipelinePath, 'utf8'),
   };
 
+  // pipeline function and trait bound presence (signing → Crypto)
   assert.ok(first.pipe.includes('pub fn run_pipeline'), 'pipeline should expose run_pipeline');
   assert.ok(first.pipe.includes('Crypto'), 'signing flow should require Crypto trait');
 
+  // second generate (determinism)
   const secondRun = runGenerator();
   assert.equal(secondRun.status, 0, 'second generate should also exit 0');
 
@@ -77,6 +71,7 @@
   assert.equal(first.cargo, second.cargo, 'Cargo.toml must be byte-identical');
   assert.equal(first.pipe, second.pipe, 'pipeline.rs must be byte-identical');
 
+  // optional local cargo build (not required in CI)
   if (process.env.LOCAL_RUST) {
     const result = spawnSync('cargo', ['build'], { cwd: OUT_DIR, stdio: 'inherit' });
     assert.equal(result.status, 0, 'cargo build should succeed locally');
