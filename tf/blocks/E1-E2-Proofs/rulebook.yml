node: E1-E2-Proofs

phases:
  cp1_linkage:
    rules:
      - used_laws_present
      - no_missing_laws

  cp2_solver_gate:
    rules:
<<<<<<< HEAD
      - z3_optional_small
=======
      z3_optional_small:
        kind: process
>>>>>>> e2d699f7

rules:
  used_laws_present:
    kind: process
    cmd: node packages/tf-opt/bin/opt.mjs --ir out/0.4/ir/signing.ir.json --emit-used-laws out/0.5/proofs/used-laws.json
    expect: { code: 0, contains: '"used_laws":' }

  no_missing_laws:
    kind: process
    cmd: node scripts/proofs/ci-gate.mjs --check-used out/0.5/proofs/used-laws.json
    expect: { code: 0, contains: '"missing": []' }

  z3_optional_small:
    kind: process
<<<<<<< HEAD
    cmd: >-
      bash -lc 'command -v z3 >/dev/null 2>&1 || { echo "{\"ok\": true, \"skipped\": \"z3 not found\"}"; exit 0; }; node scripts/proofs/ci-gate.mjs --small samples/e1/small_flow.tf'
=======
    cmd: node scripts/proofs/ci-gate.mjs --small samples/e1/small_flow.tf
>>>>>>> e2d699f7
    expect: { code: 0, contains: '"ok": true' }<|MERGE_RESOLUTION|>--- conflicted
+++ resolved
@@ -8,12 +8,7 @@
 
   cp2_solver_gate:
     rules:
-<<<<<<< HEAD
       - z3_optional_small
-=======
-      z3_optional_small:
-        kind: process
->>>>>>> e2d699f7
 
 rules:
   used_laws_present:
@@ -28,10 +23,5 @@
 
   z3_optional_small:
     kind: process
-<<<<<<< HEAD
-    cmd: >-
-      bash -lc 'command -v z3 >/dev/null 2>&1 || { echo "{\"ok\": true, \"skipped\": \"z3 not found\"}"; exit 0; }; node scripts/proofs/ci-gate.mjs --small samples/e1/small_flow.tf'
-=======
     cmd: node scripts/proofs/ci-gate.mjs --small samples/e1/small_flow.tf
->>>>>>> e2d699f7
     expect: { code: 0, contains: '"ok": true' }