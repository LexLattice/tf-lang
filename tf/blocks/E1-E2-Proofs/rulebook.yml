--- conflicted
+++ resolved
@@ -8,13 +8,8 @@
 
   cp2_solver_gate:
     rules:
-<<<<<<< HEAD
       z3_optional_small:
         kind: process
-        cmd: node scripts/proofs/ci-gate.mjs --small samples/e1/small_flow.tf
-        expect: { code: 0, contains: '"ok": true' }
-=======
-      - z3_optional_small
 
 rules:
   used_laws_present:
@@ -30,5 +25,4 @@
   z3_optional_small:
     kind: process
     cmd: node scripts/proofs/ci-gate.mjs --small samples/e1/small_flow.tf
-    expect: { code: 0, contains: '"ok": true' }
->>>>>>> 13cd0fc2
+    expect: { code: 0, contains: '"ok": true' }