--- conflicted
+++ resolved
@@ -8,24 +8,6 @@
   const ordered = [];
 
   function addPhase(pid) {
-<<<<<<< HEAD
-    const p = rb.phases[pid]; if (!p) throw new Error(`unknown phase ${pid}`);
-    for (const inh of (p.inherits||[])) addPhase(inh);
-    if (Array.isArray(p.rules)) {
-      for (const id of p.rules) {
-        if (seen.has(id)) continue;
-        const rule = rb.rules?.[id];
-        if (!rule) throw new Error(`unknown rule ${id}`);
-        seen.add(id);
-        ordered.push({ id, ...rule });
-      }
-    } else if (p.rules && typeof p.rules === "object") {
-      for (const [id, rule] of Object.entries(p.rules)) {
-        if (seen.has(id)) continue;
-        seen.add(id);
-        ordered.push({ id, ...rule });
-      }
-=======
     const phase = phases.get(pid);
     if (!phase) {
       throw new Error(`unknown phase ${pid}`);
@@ -39,7 +21,6 @@
       if (seen.has(normalized.id)) continue;
       seen.add(normalized.id);
       ordered.push(normalized);
->>>>>>> 5d64f1cf
     }
   }
 
