#!/usr/bin/env node
import fs from "node:fs";
import { readFile } from "node:fs/promises";
import path from "node:path";
import process from "node:process";
import { spawnSync, execSync } from "node:child_process";
import { fileURLToPath } from "node:url";
import Ajv from "ajv";

import { loadRulebookPlan, rulesForPhaseFromPlan } from "./expand.mjs";
import { summarizeEffects } from "./lib/effects.mjs";
import { buildDotGraph } from "./lib/dot.mjs";
import { checkL0 } from "../../packages/checker/check.mjs";
import { findCounterexample } from "../../packages/prover/counterexample.mjs";

// Track G (instances)
import annotateInstances, { normalizeChannel } from "../../packages/expander/resolve.mjs";

// Track F (typecheck)
import { typecheckFile, formatPortPath } from "../../packages/typechecker/typecheck.mjs";

// Track H (laws)
import { checkL0 } from "../../packages/checker/check.mjs";
import { findCounterexample } from "../../packages/prover/counterexample.mjs";

const __dirname = path.dirname(fileURLToPath(import.meta.url));
const repoRoot = path.resolve(__dirname, "..", "..");

const schemaPaths = {
  l0: path.join(repoRoot, "schemas", "l0-dag.schema.json"),
  l2: path.join(repoRoot, "schemas", "l2-pipeline.schema.json")
};

const ajv = new Ajv({ allErrors: true, strict: false, allowUnionTypes: true });
ajv.addFormat("date-time", true);
const validatorCache = new Map();

async function loadJsonFile(targetPath) {
  const filePath = path.resolve(targetPath);
  const content = await readFile(filePath, "utf8");
  return JSON.parse(content);
}

/* ----------------------- Track F: typecheck helpers ----------------------- */

function defaultAdapterRegistry() {
  return path.join(repoRoot, "adapters", "registry.json");
}

function portLabelOf(mismatch) {
  const portName =
    mismatch.port ??
    (Array.isArray(mismatch.portPath) ? formatPortPath(mismatch.portPath) : null);
  if (portName && portName !== "default") {
    return `${mismatch.nodeId}.${portName}`;
  }
  return `${mismatch.nodeId}`;
}

function formatMismatchLine(mismatch, describe) {
  const base = ` - ${portLabelOf(mismatch)}: ${mismatch.sourceVar} (${describe(
    mismatch.actual
  )}) → ${describe(mismatch.expected)}`;
  return mismatch.adapter
    ? `${base} via Transform(op: ${mismatch.adapter.op})`
    : base;
}

async function runTypecheckCommand(rawArgs) {
  const argv = Array.isArray(rawArgs) ? [...rawArgs] : rawArgs ? [rawArgs] : [];
  let registryPath = defaultAdapterRegistry();
  const files = [];

  for (let i = 0; i < argv.length; i += 1) {
    const arg = argv[i];
    if (arg === "--adapters") {
      const next = argv[i + 1];
      if (!next) {
        console.error("usage: tf typecheck <L0_FILE> [--adapters <registry.json>]");
        return 2;
      }
      registryPath = next;
      i += 1;
      continue;
    }
    const match = /^--adapters=(.+)$/u.exec(arg);
    if (match) {
      registryPath = match[1];
      continue;
    }
    files.push(arg);
  }

  if (files.length !== 1) {
    console.error("usage: tf typecheck <L0_FILE> [--adapters <registry.json>]");
    return 2;
  }

  const [file] = files;

  let report;
  try {
    report = await typecheckFile(file, { registryPath });
  } catch (error) {
    console.error(`${file}: ${error?.message ?? error}`);
    return 1;
  }

  const describe = typeof report.describe === "function" ? report.describe : () => "unknown";

  if (report.status === "ok" && report.mismatches.length === 0) {
    console.log("OK");
    return 0;
  }

  if (report.status === "needs-adapter") {
    const suggestions = report.suggestions ?? report.mismatches ?? [];
    const count = suggestions.length;
    console.log(`OK with ${count} suggestion(s)`);
    for (const mismatch of suggestions) {
      console.log(formatMismatchLine(mismatch, describe));
    }
    return 0;
  }

  const mismatches = report.mismatches ?? [];
  console.log(`FAILED with ${mismatches.length} mismatch(es)`);
  for (const mismatch of mismatches) {
    console.log(formatMismatchLine(mismatch, describe));
  }
  return 1;
}

/* -------------------------- Shared schema helpers ------------------------- */

function inferKindFromFile(filePath) {
  if (filePath.endsWith(".l0.json")) return "l0";
  if (filePath.endsWith(".l2.json")) return "l2";
  return null;
}

async function ensureValidator(kind) {
  if (!schemaPaths[kind]) throw new Error(`unknown schema kind: ${kind}`);
  if (!validatorCache.has(kind)) {
    const schema = await loadJsonFile(schemaPaths[kind]);
    const validate = ajv.compile(schema);
    validatorCache.set(kind, validate);
  }
  return validatorCache.get(kind);
}

async function runValidateCommand(args) {
  const argv = [...args];
  let explicitKind = null;
  if (argv[0] && ["l0", "l2"].includes(argv[0])) {
    explicitKind = argv.shift();
  }
  if (argv.length === 0) {
    console.error("usage: tf validate [l0|l2] <FILE...>");
    return 2;
  }

  let exitCode = 0;
  for (const file of argv) {
    const kind = explicitKind ?? inferKindFromFile(file);
    if (!kind) {
      console.error(`${file}: unable to infer schema; pass l0 or l2 explicitly`);
      exitCode = 2; // usage error takes precedence
      continue;
    }

    let doc;
    try {
      doc = await loadJsonFile(file);
    } catch (err) {
      console.error(`${file}: ${err?.message ?? err}`);
      if (exitCode === 0) exitCode = 1;
      continue;
    }

    const validate = await ensureValidator(kind);
    const valid = validate(doc);
    if (!valid) {
      const message = ajv.errorsText(validate.errors, { separator: "\n  - " });
      console.error(`${file}: validation failed [${kind}]\n  - ${message}`);
      if (exitCode === 0) exitCode = 1;
    } else {
      console.log(`${file}: OK [${kind}]`);
    }
  }
  return exitCode;
}

/* ------------------------------ Effects / DOT ----------------------------- */

async function runEffectsCommand(file) {
  if (!file) {
    console.error("usage: tf effects <FILE>");
    return 2;
  }
  try {
    const doc = await loadJsonFile(file);
    const summary = summarizeEffects(doc);
    console.log(summary);
    return 0;
  } catch (err) {
    console.error(`${file}: ${err?.message ?? err}`);
    return 1;
  }
}

async function runGraphCommand(rawArgs) {
  const argv = Array.isArray(rawArgs) ? [...rawArgs] : rawArgs !== undefined ? [rawArgs] : [];
  let strictGraph = true;
  const files = [];

  for (const arg of argv) {
    if (arg === "--strict-graph") {
      strictGraph = true;
      continue;
    }
    if (arg === "--no-strict-graph") {
      strictGraph = false;
      continue;
    }
    const match = /^--strict-graph=(.+)$/u.exec(arg);
    if (match) {
      const value = match[1].toLowerCase();
      strictGraph = !["false", "0", "no", "off"].includes(value);
      continue;
    }
    files.push(arg);
  }

  if (files.length !== 1) {
    console.error("usage: tf graph [--strict-graph[=true|false]] <FILE>");
    return 2;
  }

  const [file] = files;
  try {
    const doc = await loadJsonFile(file);
    const dot = buildDotGraph(doc, { strict: strictGraph });
    console.log(dot);
    return 0;
  } catch (err) {
    console.error(`${file}: ${err?.message ?? err}`);
    return 1;
  }
}

/* --------------------------- Rulebook / Checkpoint ------------------------ */

function rbPath(node) {
  const p = path.join("tf", "blocks", node, "rulebook.yml");
  if (!fs.existsSync(p)) throw new Error(`missing rulebook: ${p}`);
  return p;
}

function resolveRulebookPath(input) {
  if (!input) return null;
  if (input.includes("/") || input.endsWith(".yml") || input.endsWith(".yaml")) {
    if (!fs.existsSync(input)) throw new Error(`missing rulebook: ${input}`);
    return input;
  }
  return rbPath(input);
}

function writeDiff(text) {
  fs.mkdirSync("out/tmp", { recursive: true });
  const p = "out/tmp/latest.diff";
  fs.writeFileSync(p, text, "utf8");
  return path.resolve(p);
}

function run(cmd, env) {
  const r = spawnSync(cmd, {
    shell: true,
    encoding: "utf8",
    env: { ...process.env, ...env },
    maxBuffer: 10 * 1024 * 1024
  });
  return {
    code: r.status ?? 99,
    stdout: (r.stdout || "").trim(),
    stderr: (r.stderr || "").trim()
  };
}

function check(res, expect) {
  if (!expect) return { ok: res.code === 0 };
  if (expect.code !== undefined && res.code !== expect.code) return { ok: false };
  if (expect.exit_code !== undefined && res.code !== expect.exit_code) return { ok: false };
  if (expect.contains) {
    const out = `${res.stdout}\n${res.stderr}`;
    if (!out.includes(expect.contains)) return { ok: false };
  }
  if (expect.ok !== undefined) {
    try {
      const j = JSON.parse(res.stdout || "{}");
      if (!!j.ok !== expect.ok) return { ok: false };
    } catch {
      return { ok: false };
    }
  }
  if (expect.jsonpath_eq) {
    try {
      const j = JSON.parse(res.stdout || "{}");
      const k = Object.keys(expect.jsonpath_eq)[0];
      const key = k.replace(/^\$\./, "");
      const want = expect.jsonpath_eq[k];
      if (JSON.stringify(j[key]) !== JSON.stringify(want)) return { ok: false };
    } catch {
      return { ok: false };
    }
  }
  if (expect.nonempty) {
    try {
      const j = JSON.parse(res.stdout || "{}");
      if (Object.keys(j).length === 0) return { ok: false };
    } catch {
      return { ok: false };
    }
  }
  return { ok: true };
}

function summarizeLawStatus(report) {
  if (!report) return 'NEUTRAL';
  const entries = Array.isArray(report.results) ? report.results : [];
  if (entries.some((entry) => entry.status === 'ERROR')) return 'RED';
  if (entries.some((entry) => entry.status === 'WARN')) return 'WARN';
  if (entries.some((entry) => entry.status === 'PASS')) return 'PASS';
  if (entries.length === 0) return report.ok === false ? 'RED' : 'NEUTRAL';
  return entries[0]?.status ?? 'NEUTRAL';
}

function printBranchEntry(entry) {
  const label = entry.branch || entry.guardVar || '(branch)';
  const parts = [`  - ${label}: ${entry.status}`];
  if (entry.guard) parts.push(`guard=${entry.guard}`);
  if (entry.proved === true) parts.push('proved=true');
  else if (entry.proved === false) parts.push('proved=false');
  if (entry.reason) parts.push(`reason=${entry.reason}`);
  console.log(parts.join(' '));
}

function printMonotonicEntry(entry) {
  const parts = [`  - ${entry.id ?? '(node)'}: ${entry.status}`];
  if (entry.assumption) parts.push(`assumption=${entry.assumption}`);
  if (entry.reason) parts.push(`reason=${entry.reason}`);
  console.log(parts.join(' '));
}

function printConfidentialEntry(entry) {
  const parts = [`  - ${entry.id ?? '(node)'}: ${entry.status}`];
  if (entry.reason) parts.push(`reason=${entry.reason}`);
  if (entry.satisfied === true) parts.push('satisfied=true');
  else if (entry.satisfied === false) parts.push('satisfied=false');
  console.log(parts.join(' '));
}

function formatAssignment(assignment) {
  if (!assignment || typeof assignment !== 'object') {
    return '(none)';
  }
  const keys = Object.keys(assignment).sort();
  if (keys.length === 0) {
    return '(empty)';
  }
  return keys.map((key) => `${key}=${assignment[key] ? 'true' : 'false'}`).join(', ');
}

function collectBranchVariables(entry) {
  const variables = new Set();
  const add = (items = []) => {
    for (const item of items) {
      const name = item?.guard?.var;
      if (typeof name === 'string') {
        variables.add(name);
      }
    }
  };
  add(entry?.positive);
  add(entry?.negative);
  return Array.from(variables).sort((a, b) => (a < b ? -1 : a > b ? 1 : 0));
}

function sortBranchResults(entries = []) {
  return [...entries].sort((a, b) => {
    const aKey = a.branch ?? a.guardVar ?? '';
    const bKey = b.branch ?? b.guardVar ?? '';
    if (aKey < bKey) return -1;
    if (aKey > bKey) return 1;
    return 0;
  });
}

function sortNodeResults(entries = []) {
  return [...entries].sort((a, b) => {
    const aId = a.id ?? '';
    const bId = b.id ?? '';
    if (aId < bId) return -1;
    if (aId > bId) return 1;
    const aChannel = a.channel ?? '';
    const bChannel = b.channel ?? '';
    if (aChannel < bChannel) return -1;
    if (aChannel > bChannel) return 1;
    return 0;
  });
}

function consumeFlagWithValue(argv, i, long) {
  const arg = argv[i];
  if (arg === `--${long}`) {
    const value = argv[i + 1];
    if (value === undefined) {
      console.error(`missing value for --${long}`);
      return { i, err: 2 };
    }
    return { i: i + 1, value };
  }
  if (typeof arg === 'string' && arg.startsWith(`--${long}=`)) {
    return { i, value: arg.slice(long.length + 3) };
  }
  return null;
}

function evaluateGuard(guard, assignment) {
  if (!guard || guard.kind !== 'var' || typeof guard.var !== 'string') {
    return false;
  }
  const value = Boolean(assignment[guard.var]);
  return guard.negated ? !value : value;
}

function evaluateBranchEntry(entry, assignment) {
  const positives = Array.isArray(entry?.positive) ? entry.positive : [];
  const negatives = Array.isArray(entry?.negative) ? entry.negative : [];
  const positiveActive = positives.some((item) => evaluateGuard(item.guard, assignment));
  const negativeActive = negatives.some((item) => evaluateGuard(item.guard, assignment));
  return !(positiveActive && negativeActive);
}

async function runLawsCommand(rawArgs) {
  const argv = Array.isArray(rawArgs) ? [...rawArgs] : [];
  if (argv[0] !== '--check' || !argv[1]) {
    console.error('usage: tf laws --check <L0_FILE> [--goal branch-exclusive] [--max-bools N] [--json] [--policy <path>] [--caps <path>]');
    return 2;
  }

  const file = argv[1];
  let goal = null;
  let maxBools = 8;
  let jsonMode = false;
  let policyPath;
  let capsPath;

  for (let i = 2; i < argv.length; i += 1) {
    const arg = argv[i];
    if (!arg) {
      continue;
    }
    const goalHit = consumeFlagWithValue(argv, i, 'goal');
    if (goalHit) {
      if (goalHit.err) return goalHit.err;
      goal = goalHit.value;
      i = goalHit.i;
      continue;
    }
    const maxBoolsHit = consumeFlagWithValue(argv, i, 'max-bools');
    if (maxBoolsHit) {
      if (maxBoolsHit.err) return maxBoolsHit.err;
      maxBools = Number(maxBoolsHit.value);
      i = maxBoolsHit.i;
      continue;
    }
    if (arg === '--json') {
      jsonMode = true;
      continue;
    }
    const policyHit = consumeFlagWithValue(argv, i, 'policy');
    if (policyHit) {
      if (policyHit.err) return policyHit.err;
      policyPath = policyHit.value;
      i = policyHit.i;
      continue;
    }
    const capsHit = consumeFlagWithValue(argv, i, 'caps');
    if (capsHit) {
      if (capsHit.err) return capsHit.err;
      capsPath = capsHit.value;
      i = capsHit.i;
      continue;
    }
    console.error(`unknown option: ${arg}`);
    return 2;
  }

  if (goal && goal !== 'branch-exclusive') {
    console.error(`unknown goal: ${goal}`);
    return 2;
  }
  if (!Number.isInteger(maxBools) || Number.isNaN(maxBools) || maxBools < 1) {
    console.error('invalid --max-bools value');
    return 2;
  }

  try {
    const options = {};
    if (policyPath) options.policyPath = policyPath;
    if (capsPath) options.capsPath = capsPath;
    const report = await checkL0(file, options);
    const lawReports = report?.laws ?? {};
    const order = ['branch_exclusive', 'monotonic_log', 'confidential_envelope'];
    const normalized = {};
    let overallGreen = true;

    for (const name of order) {
      const source = lawReports[name];
      const snapshot = source ? { ...source } : { ok: true, results: [] };
      snapshot.results = Array.isArray(snapshot.results) ? snapshot.results : [];
      const errorEntry = snapshot.results.some((entry) => entry?.status === 'ERROR');
      if (snapshot.ok === undefined) {
        snapshot.ok = !errorEntry;
      }
      if (snapshot.ok === false || errorEntry) {
        overallGreen = false;
      }
      normalized[name] = snapshot;
    }

    const status = overallGreen ? 'GREEN' : 'RED';

    let counterexample = null;
    if (!overallGreen && goal === 'branch-exclusive') {
      const branchReport = normalized.branch_exclusive;
      const failing = branchReport?.results?.find((entry) => entry.status === 'ERROR');
      if (failing) {
        const variables = collectBranchVariables(failing);
        try {
          counterexample = findCounterexample({
            goal: 'branch-exclusive',
            guard: failing.guard ?? null,
            reason: failing.reason ?? 'overlap',
            variables,
            positive: failing.positive,
            negative: failing.negative,
            predicate: (candidate) => evaluateBranchEntry(failing, candidate),
            maxBools,
          });
        } catch (error) {
          if (!jsonMode) {
            console.error(`counterexample search failed: ${error?.message ?? error}`);
          }
          return 1;
        }
      }
    }

    if (jsonMode) {
      const output = {
        status,
        laws: {},
      };
      for (const name of order) {
        output.laws[name] = normalized[name];
      }
      if (status === 'RED' && goal === 'branch-exclusive' && counterexample) {
        output.counterexample = counterexample;
      }
      console.log(JSON.stringify(output, null, 2));
    } else {
      console.log(`Laws for ${file}:`);
      console.log(`status: ${status}`);
      for (const name of order) {
        const law = normalized[name];
        const summary = summarizeLawStatus(law);
        console.log(`${name}: ${summary}`);
        const entries = Array.isArray(law.results) ? law.results : [];
        if (entries.length === 0) {
          console.log('  (no matches)');
          continue;
        }
        let sorted = entries;
        if (name === 'branch_exclusive') {
          sorted = sortBranchResults(entries);
        } else {
          sorted = sortNodeResults(entries);
        }
        for (const entry of sorted) {
          if (name === 'branch_exclusive') {
            printBranchEntry(entry);
          } else if (name === 'monotonic_log') {
            printMonotonicEntry(entry);
          } else if (name === 'confidential_envelope') {
            printConfidentialEntry(entry);
          } else {
            console.log(`  - ${JSON.stringify(entry)}`);
          }
        }
      }

      if (status === 'RED' && goal === 'branch-exclusive') {
        if (counterexample) {
          const guardText = counterexample.guard ? ` guard=${counterexample.guard}` : '';
          console.log(`Counterexample: ${formatAssignment(counterexample.assignment)} reason=${counterexample.reason}${guardText}`);
          const triggered = counterexample.triggered ?? {};
          const positive = Array.isArray(triggered.positive) && triggered.positive.length > 0
            ? triggered.positive.join(', ')
            : '(none)';
          const negative = Array.isArray(triggered.negative) && triggered.negative.length > 0
            ? triggered.negative.join(', ')
            : '(none)';
          console.log(`  positive: ${positive}`);
          console.log(`  negative: ${negative}`);
        } else {
          console.log('Counterexample: none found within bounds');
        }
      }
    }

    return overallGreen ? 0 : 1;
  } catch (error) {
    console.error(error?.message ?? error);
    return 1;
  }
}

function explainPlan(plan, targetPhase) {
  const selected = plan.phases.get(targetPhase);
  if (!selected) throw new Error(`unknown phase "${targetPhase}"`);
  const payload = {
    phase: selected.id,
    inherits: [...selected.inherits],
    rules: selected.rules.map((rule) => ({ ...rule }))
  };
  process.stdout.write(`${JSON.stringify(payload, null, 2)}\n`);
}

/* ------------------------ Track G: plan-instances CLI --------------------- */

function channelScheme(channel) {
  const value = normalizeChannel(channel);
  if (!value) return "none";
  if (value.startsWith("@")) return "dynamic";
  const [primary, remainder] = value.split(":", 2);
  if (primary === "rpc" && remainder) {
    const direction = remainder.split(":", 1)[0];
    return `${primary}:${direction}`;
  }
  return primary;
}

function cloneNodes(input) {
  return Array.isArray(input) ? JSON.parse(JSON.stringify(input)) : [];
}

function collectNodes(doc) {
  const nodes = [];
  nodes.push(...cloneNodes(doc?.nodes));
  if (Array.isArray(doc?.monitors)) {
    for (const monitor of doc.monitors) {
      nodes.push(...cloneNodes(monitor?.nodes));
    }
  }
  return nodes;
}

function sortObject(obj, mapFn = (value) => value) {
  return Object.fromEntries(
    Object.keys(obj)
      .sort()
      .map((key) => [key, mapFn(obj[key])])
  );
}

function finalizeDomainSummary(domains) {
  return sortObject(domains, (value) => ({
    total: value.total,
    instances: sortObject(value.instances)
  }));
}

function finalizeSchemeSummary(schemes) {
  return sortObject(schemes, (value) => ({
    total: value.total,
    instances: sortObject(value.instances)
  }));
}

async function runPlanInstancesCommand(rawArgs) {
  const argv = Array.isArray(rawArgs) ? [...rawArgs] : rawArgs != null ? [rawArgs] : [];
  let registryPath;
  let groupBy = "domain";
  const files = [];

  for (let i = 0; i < argv.length; i += 1) {
    const arg = argv[i];
    if (arg === "--registry") {
      const value = argv[i + 1];
      if (value === undefined || value.startsWith("--")) {
        console.error("Error: --registry requires a value.");
        return 2;
      }
      registryPath = value;
      i += 1;
      continue;
    }
    if (arg?.startsWith("--registry=")) {
      registryPath = arg.split("=", 2)[1];
      continue;
    }
    if (arg === "--group-by") {
      const value = argv[i + 1];
      if (value === undefined || value.startsWith("--")) {
        console.error("Error: --group-by requires a value.");
        return 2;
      }
      groupBy = value;
      i += 1;
      continue;
    }
    if (arg?.startsWith("--group-by=")) {
      groupBy = arg.split("=", 2)[1];
      continue;
    }
    files.push(arg);
  }

  if (files.length !== 1) {
    console.error("usage: tf plan-instances [--registry <path>] [--group-by domain|scheme] <FILE>");
    return 2;
  }

  if (!["domain", "scheme"].includes(groupBy)) {
    console.error("--group-by must be one of: domain, scheme");
    return 2;
  }

  const [file] = files;

  try {
    const doc = await loadJsonFile(file);
    const nodes = collectNodes(doc);
    const registry = registryPath ? JSON.parse(await readFile(registryPath, "utf8")) : undefined;
    annotateInstances({ nodes, registry });

    const domains = {};
    const schemes = {};

    for (const node of nodes) {
      const domain = node.runtime?.domain ?? "default";
      const instance = node.runtime?.instance ?? "@Memory";
      const scheme = channelScheme(node.channel);

      if (!domains[domain]) {
        domains[domain] = { total: 0, instances: {} };
      }
      domains[domain].total += 1;
      domains[domain].instances[instance] = (domains[domain].instances[instance] || 0) + 1;

      if (!schemes[scheme]) {
        schemes[scheme] = { total: 0, instances: {} };
      }
      schemes[scheme].total += 1;
      schemes[scheme].instances[instance] = (schemes[scheme].instances[instance] || 0) + 1;
    }

    const summary =
      groupBy === "domain"
        ? { domains: finalizeDomainSummary(domains), channels: finalizeSchemeSummary(schemes) }
        : { schemes: finalizeSchemeSummary(schemes), domains: finalizeDomainSummary(domains) };

    console.log(JSON.stringify(summary, null, 2));
    return 0;
  } catch (err) {
    console.error(`${file}: ${err?.message ?? err}`);
    return 1;
  }
}

/* --------------------------- Track H: laws CLI ---------------------------- */

function summarizeLawStatus(report) {
  if (!report) return "NEUTRAL";
  const entries = Array.isArray(report.results) ? report.results : [];
  if (entries.some((entry) => entry.status === "ERROR")) return "RED";
  if (entries.some((entry) => entry.status === "WARN")) return "WARN";
  if (entries.some((entry) => entry.status === "PASS")) return "PASS";
  if (entries.length === 0) return report.ok === false ? "RED" : "NEUTRAL";
  return entries[0]?.status ?? "NEUTRAL";
}

function printBranchEntry(entry) {
  const label = entry.branch || entry.guardVar || "(branch)";
  const parts = [`  - ${label}: ${entry.status}`];
  if (entry.guard) parts.push(`guard=${entry.guard}`);
  if (entry.proved === true) parts.push("proved=true");
  else if (entry.proved === false) parts.push("proved=false");
  if (entry.reason) parts.push(`reason=${entry.reason}`);
  console.log(parts.join(" "));
}

function printMonotonicEntry(entry) {
  const parts = [`  - ${entry.id ?? "(node)"}: ${entry.status}`];
  if (entry.assumption) parts.push(`assumption=${entry.assumption}`);
  if (entry.reason) parts.push(`reason=${entry.reason}`);
  console.log(parts.join(" "));
}

function printConfidentialEntry(entry) {
  const parts = [`  - ${entry.id ?? "(node)"}: ${entry.status}`];
  if (entry.reason) parts.push(`reason=${entry.reason}`);
  if (entry.satisfied === true) parts.push("satisfied=true");
  else if (entry.satisfied === false) parts.push("satisfied=false");
  console.log(parts.join(" "));
}

function formatAssignment(assignment) {
  if (!assignment || typeof assignment !== "object") {
    return "(none)";
  }
  const keys = Object.keys(assignment).sort();
  if (keys.length === 0) {
    return "(empty)";
  }
  return keys.map((key) => `${key}=${assignment[key] ? "true" : "false"}`).join(", ");
}

function collectBranchVariables(entry) {
  const variables = new Set();
  const add = (items = []) => {
    for (const item of items) {
      const name = item?.guard?.var;
      if (typeof name === "string") {
        variables.add(name);
      }
    }
  };
  add(entry?.positive);
  add(entry?.negative);
  return Array.from(variables).sort((a, b) => (a < b ? -1 : a > b ? 1 : 0));
}

function sortBranchResults(entries = []) {
  return [...entries].sort((a, b) => {
    const aKey = a.branch ?? a.guardVar ?? "";
    const bKey = b.branch ?? b.guardVar ?? "";
    if (aKey < bKey) return -1;
    if (aKey > bKey) return 1;
    return 0;
  });
}

function sortNodeResults(entries = []) {
  return [...entries].sort((a, b) => {
    const aId = a.id ?? "";
    const bId = b.id ?? "";
    if (aId < bId) return -1;
    if (aId > bId) return 1;
    const aChannel = a.channel ?? "";
    const bChannel = b.channel ?? "";
    if (aChannel < bChannel) return -1;
    if (aChannel > bChannel) return 1;
    return 0;
  });
}

function consumeFlagWithValue(argv, i, long) {
  const arg = argv[i];
  if (arg === `--${long}`) {
    const value = argv[i + 1];
    if (value === undefined) {
      console.error(`missing value for --${long}`);
      return { i, err: 2 };
    }
    return { i: i + 1, value };
  }
  if (typeof arg === "string" && arg.startsWith(`--${long}=`)) {
    return { i, value: arg.slice(long.length + 3) };
  }
  return null;
}

function evaluateGuard(guard, assignment) {
  if (!guard || guard.kind !== "var" || typeof guard.var !== "string") {
    return false;
  }
  const value = Boolean(assignment[guard.var]);
  return guard.negated ? !value : value;
}

function evaluateBranchEntry(entry, assignment) {
  const positives = Array.isArray(entry?.positive) ? entry.positive : [];
  const negatives = Array.isArray(entry?.negative) ? entry.negative : [];
  const positiveActive = positives.some((item) => evaluateGuard(item.guard, assignment));
  const negativeActive = negatives.some((item) => evaluateGuard(item.guard, assignment));
  return !(positiveActive && negativeActive);
}

async function runLawsCommand(rawArgs) {
  const argv = Array.isArray(rawArgs) ? [...rawArgs] : [];
  if (argv[0] !== "--check" || !argv[1]) {
    console.error(
      "usage: tf laws --check <L0_FILE> [--goal branch-exclusive] [--max-bools N] [--json] [--policy <path>] [--caps <path>]"
    );
    return 2;
  }

  const file = argv[1];
  let goal = null;
  let maxBools = 8;
  let jsonMode = false;
  let policyPath;
  let capsPath;

  for (let i = 2; i < argv.length; i += 1) {
    const arg = argv[i];
    if (!arg) continue;

    const goalHit = consumeFlagWithValue(argv, i, "goal");
    if (goalHit) {
      if (goalHit.err) return goalHit.err;
      goal = goalHit.value;
      i = goalHit.i;
      continue;
    }

    const maxBoolsHit = consumeFlagWithValue(argv, i, "max-bools");
    if (maxBoolsHit) {
      if (maxBoolsHit.err) return maxBoolsHit.err;
      maxBools = Number(maxBoolsHit.value);
      i = maxBoolsHit.i;
      continue;
    }

    if (arg === "--json") {
      jsonMode = true;
      continue;
    }

    const policyHit = consumeFlagWithValue(argv, i, "policy");
    if (policyHit) {
      if (policyHit.err) return policyHit.err;
      policyPath = policyHit.value;
      i = policyHit.i;
      continue;
    }

    const capsHit = consumeFlagWithValue(argv, i, "caps");
    if (capsHit) {
      if (capsHit.err) return capsHit.err;
      capsPath = capsHit.value;
      i = capsHit.i;
      continue;
    }

    console.error(`unknown option: ${arg}`);
    return 2;
  }

  if (goal && goal !== "branch-exclusive") {
    console.error(`unknown goal: ${goal}`);
    return 2;
  }
  if (!Number.isInteger(maxBools) || Number.isNaN(maxBools) || maxBools < 1) {
    console.error("invalid --max-bools value");
    return 2;
  }

  try {
    const options = {};
    if (policyPath) options.policyPath = policyPath;
    if (capsPath) options.capsPath = capsPath;

    const report = await checkL0(file, options);
    const lawReports = report?.laws ?? {};
    const order = ["branch_exclusive", "monotonic_log", "confidential_envelope"];
    const normalized = {};
    let overallGreen = true;

    for (const name of order) {
      const source = lawReports[name];
      const snapshot = source ? { ...source } : { ok: true, results: [] };
      snapshot.results = Array.isArray(snapshot.results) ? snapshot.results : [];
      const errorEntry = snapshot.results.some((entry) => entry?.status === "ERROR");
      if (snapshot.ok === undefined) snapshot.ok = !errorEntry;
      if (snapshot.ok === false || errorEntry) overallGreen = false;
      normalized[name] = snapshot;
    }

    const status = overallGreen ? "GREEN" : "RED";

    let counterexample = null;
    if (!overallGreen && goal === "branch-exclusive") {
      const branchReport = normalized.branch_exclusive;
      const failing = branchReport?.results?.find((entry) => entry.status === "ERROR");
      if (failing) {
        const variables = collectBranchVariables(failing);
        try {
          counterexample = findCounterexample({
            goal: "branch-exclusive",
            guard: failing.guard ?? null,
            reason: failing.reason ?? "overlap",
            variables,
            positive: failing.positive,
            negative: failing.negative,
            predicate: (candidate) => evaluateBranchEntry(failing, candidate),
            maxBools
          });
        } catch (error) {
          if (!jsonMode) {
            console.error(`counterexample search failed: ${error?.message ?? error}`);
          }
          return 1;
        }
      }
    }

    if (jsonMode) {
      const output = {
        status,
        laws: {}
      };
      for (const name of order) output.laws[name] = normalized[name];
      if (status === "RED" && goal === "branch-exclusive" && counterexample) {
        output.counterexample = counterexample;
      }
      console.log(JSON.stringify(output, null, 2));
    } else {
      console.log(`Laws for ${file}:`);
      console.log(`status: ${status}`);
      for (const name of order) {
        const law = normalized[name];
        const summary = summarizeLawStatus(law);
        console.log(`${name}: ${summary}`);
        const entries = Array.isArray(law.results) ? law.results : [];
        if (entries.length === 0) {
          console.log("  (no matches)");
          continue;
        }
        let sorted = entries;
        if (name === "branch_exclusive") sorted = sortBranchResults(entries);
        else sorted = sortNodeResults(entries);

        for (const entry of sorted) {
          if (name === "branch_exclusive") printBranchEntry(entry);
          else if (name === "monotonic_log") printMonotonicEntry(entry);
          else if (name === "confidential_envelope") printConfidentialEntry(entry);
          else console.log(`  - ${JSON.stringify(entry)}`);
        }
      }

      if (status === "RED" && goal === "branch-exclusive") {
        if (counterexample) {
          const guardText = counterexample.guard ? ` guard=${counterexample.guard}` : "";
          console.log(
            `Counterexample: ${formatAssignment(counterexample.assignment)} reason=${counterexample.reason}${guardText}`
          );
          const triggered = counterexample.triggered ?? {};
          const positive =
            Array.isArray(triggered.positive) && triggered.positive.length > 0
              ? triggered.positive.join(", ")
              : "(none)";
          const negative =
            Array.isArray(triggered.negative) && triggered.negative.length > 0
              ? triggered.negative.join(", ")
              : "(none)";
          console.log(`  positive: ${positive}`);
          console.log(`  negative: ${negative}`);
        } else {
          console.log("Counterexample: none found within bounds");
        }
      }
    }

    return overallGreen ? 0 : 1;
  } catch (error) {
    console.error(error?.message ?? error);
    return 1;
  }
}

/* --------------------------------- Usage ---------------------------------- */

function usage() {
<<<<<<< HEAD
  console.log("usage: tf <validate|effects|graph|laws|open|run|explain> ...");
  console.log("       tf validate [l0|l2] <FILE...>");
  console.log("       tf effects <FILE>");
  console.log("       tf graph [--strict-graph[=true|false]] <FILE>");
  console.log("       tf laws --check <L0_FILE> [--goal branch-exclusive] [--max-bools N] [--json] [--policy <path>] [--caps <path>]");
=======
  console.log(
    "usage: tf <validate|effects|graph|typecheck|plan-instances|laws|open|run|explain> ..."
  );
  console.log("       tf validate [l0|l2] <FILE...>");
  console.log("       tf effects <FILE>");
  console.log("       tf graph [--strict-graph[=true|false]] <FILE>");
  console.log("       tf typecheck <L0_FILE> [--adapters <registry.json>]");
  console.log("       tf plan-instances [--registry <path>] [--group-by domain|scheme] <FILE>");
  console.log(
    "       tf laws --check <L0_FILE> [--goal branch-exclusive] [--max-bools N] [--json] [--policy <path>] [--caps <path>]"
  );
>>>>>>> 618ba870
  process.exit(2);
}

/* --------------------------------- Main ----------------------------------- */

(async function main() {
  const [cmd, ...argv] = process.argv.slice(2);
  if (!cmd) usage();

  if (cmd === "validate") {
    const code = await runValidateCommand(argv);
    process.exit(code);
  }

  if (cmd === "effects") {
    const code = await runEffectsCommand(argv[0]);
    process.exit(code);
  }

  if (cmd === "graph") {
    const code = await runGraphCommand(argv);
    process.exit(code);
  }

<<<<<<< HEAD
=======
  if (cmd === "typecheck") {
    const code = await runTypecheckCommand(argv);
    process.exit(code);
  }

  if (cmd === "plan-instances") {
    const code = await runPlanInstancesCommand(argv);
    process.exit(code);
  }

>>>>>>> 618ba870
  if (cmd === "laws") {
    const code = await runLawsCommand(argv);
    process.exit(code);
  }

  if (cmd === "open") {
    const [node] = argv;
    if (!node) {
      console.error("usage: tf open <NODE>");
      process.exit(2);
    }
    const plan = loadRulebookPlan(rbPath(node));
    console.log("Node:", node);
    console.log("Phases:", [...plan.phases.keys()].join(", "));
    process.exit(0);
  }

  if (cmd === "explain") {
    const [rulebookArg, phaseId] = argv;
    if (!rulebookArg || !phaseId) {
      console.error("usage: tf explain <rulebook.yml|NODE> <PHASE>");
      process.exit(2);
    }
    const rulebookPath = resolveRulebookPath(rulebookArg);
    const plan = loadRulebookPlan(rulebookPath);
    explainPlan(plan, phaseId);
    process.exit(0);
  }

  if (cmd === "run") {
    const [node, cp, ...rest] = argv;
    if (!node || !cp) {
      console.error("usage: tf run <NODE> <CP> [--diff -] [--explain]");
      process.exit(2);
    }

    const diffIndex = rest.indexOf("--diff");
    let diff = "";
    if (diffIndex !== -1 && rest[diffIndex + 1] === "-") {
      diff = fs.readFileSync(0, "utf8");
    } else {
      try {
        diff = execSync("git diff -U0 --no-color", { encoding: "utf8" });
      } catch {
        diff = "";
      }
    }

    const diffPath = writeDiff(diff);
    const plan = loadRulebookPlan(rbPath(node));
    if (rest.includes("--explain")) explainPlan(plan, cp);
    const selected = rulesForPhaseFromPlan(plan, cp);
    const results = {};
    const evidence = [];

    for (const r of selected) {
      if (r.kind === "fs") {
        const missing = (r.files || []).filter((f) => !fs.existsSync(f));
        const ok = missing.length === 0;
        results[r.id] = { ok, reason: ok ? null : `missing:${missing.join(",")}` };
        evidence.push({
          id: r.id,
          cmd: "fs",
          code: ok ? 0 : 1,
          out: JSON.stringify({ missing })
        });
        if (!ok) console.error(`[FAIL] ${r.id} — missing ${missing.join(", ")}`);
        continue;
      }
      const command = r.cmd || r.command;
      if (!command) {
        results[r.id] = { ok: false, reason: "unsupported-kind" };
        continue;
      }
      const res = run(command, { ...(r.env || {}), DIFF_PATH: diffPath });
      const ch = check(res, r.expect || {});
      results[r.id] = { ok: ch.ok, code: res.code, reason: ch.reason || null };
      evidence.push({
        id: r.id,
        cmd: command,
        code: res.code,
        out: (res.stdout || "").slice(0, 2000)
      });
      if (!ch.ok) console.error(`[FAIL] ${r.id} — ${command}`);
    }

    const report = {
      contract_id: `${node}@0.45`,
      node_id: node,
      checkpoint: cp,
      timestamp: new Date().toISOString(),
      results,
      evidence
    };
    fs.mkdirSync("out", { recursive: true });
    fs.writeFileSync("out/TFREPORT.json", JSON.stringify(report, null, 2));
    const ok = Object.values(results).every((v) => v.ok);
    console.log(`\nRESULT: ${ok ? "GREEN" : "RED"}  (${Object.keys(results).length} probes)`);
    process.exit(ok ? 0 : 3);
  }

  usage();
})().catch((e) => {
  console.error(e?.message ?? e);
  process.exit(99);
});<|MERGE_RESOLUTION|>--- conflicted
+++ resolved
@@ -10,8 +10,6 @@
 import { loadRulebookPlan, rulesForPhaseFromPlan } from "./expand.mjs";
 import { summarizeEffects } from "./lib/effects.mjs";
 import { buildDotGraph } from "./lib/dot.mjs";
-import { checkL0 } from "../../packages/checker/check.mjs";
-import { findCounterexample } from "../../packages/prover/counterexample.mjs";
 
 // Track G (instances)
 import annotateInstances, { normalizeChannel } from "../../packages/expander/resolve.mjs";
@@ -323,308 +321,6 @@
     }
   }
   return { ok: true };
-}
-
-function summarizeLawStatus(report) {
-  if (!report) return 'NEUTRAL';
-  const entries = Array.isArray(report.results) ? report.results : [];
-  if (entries.some((entry) => entry.status === 'ERROR')) return 'RED';
-  if (entries.some((entry) => entry.status === 'WARN')) return 'WARN';
-  if (entries.some((entry) => entry.status === 'PASS')) return 'PASS';
-  if (entries.length === 0) return report.ok === false ? 'RED' : 'NEUTRAL';
-  return entries[0]?.status ?? 'NEUTRAL';
-}
-
-function printBranchEntry(entry) {
-  const label = entry.branch || entry.guardVar || '(branch)';
-  const parts = [`  - ${label}: ${entry.status}`];
-  if (entry.guard) parts.push(`guard=${entry.guard}`);
-  if (entry.proved === true) parts.push('proved=true');
-  else if (entry.proved === false) parts.push('proved=false');
-  if (entry.reason) parts.push(`reason=${entry.reason}`);
-  console.log(parts.join(' '));
-}
-
-function printMonotonicEntry(entry) {
-  const parts = [`  - ${entry.id ?? '(node)'}: ${entry.status}`];
-  if (entry.assumption) parts.push(`assumption=${entry.assumption}`);
-  if (entry.reason) parts.push(`reason=${entry.reason}`);
-  console.log(parts.join(' '));
-}
-
-function printConfidentialEntry(entry) {
-  const parts = [`  - ${entry.id ?? '(node)'}: ${entry.status}`];
-  if (entry.reason) parts.push(`reason=${entry.reason}`);
-  if (entry.satisfied === true) parts.push('satisfied=true');
-  else if (entry.satisfied === false) parts.push('satisfied=false');
-  console.log(parts.join(' '));
-}
-
-function formatAssignment(assignment) {
-  if (!assignment || typeof assignment !== 'object') {
-    return '(none)';
-  }
-  const keys = Object.keys(assignment).sort();
-  if (keys.length === 0) {
-    return '(empty)';
-  }
-  return keys.map((key) => `${key}=${assignment[key] ? 'true' : 'false'}`).join(', ');
-}
-
-function collectBranchVariables(entry) {
-  const variables = new Set();
-  const add = (items = []) => {
-    for (const item of items) {
-      const name = item?.guard?.var;
-      if (typeof name === 'string') {
-        variables.add(name);
-      }
-    }
-  };
-  add(entry?.positive);
-  add(entry?.negative);
-  return Array.from(variables).sort((a, b) => (a < b ? -1 : a > b ? 1 : 0));
-}
-
-function sortBranchResults(entries = []) {
-  return [...entries].sort((a, b) => {
-    const aKey = a.branch ?? a.guardVar ?? '';
-    const bKey = b.branch ?? b.guardVar ?? '';
-    if (aKey < bKey) return -1;
-    if (aKey > bKey) return 1;
-    return 0;
-  });
-}
-
-function sortNodeResults(entries = []) {
-  return [...entries].sort((a, b) => {
-    const aId = a.id ?? '';
-    const bId = b.id ?? '';
-    if (aId < bId) return -1;
-    if (aId > bId) return 1;
-    const aChannel = a.channel ?? '';
-    const bChannel = b.channel ?? '';
-    if (aChannel < bChannel) return -1;
-    if (aChannel > bChannel) return 1;
-    return 0;
-  });
-}
-
-function consumeFlagWithValue(argv, i, long) {
-  const arg = argv[i];
-  if (arg === `--${long}`) {
-    const value = argv[i + 1];
-    if (value === undefined) {
-      console.error(`missing value for --${long}`);
-      return { i, err: 2 };
-    }
-    return { i: i + 1, value };
-  }
-  if (typeof arg === 'string' && arg.startsWith(`--${long}=`)) {
-    return { i, value: arg.slice(long.length + 3) };
-  }
-  return null;
-}
-
-function evaluateGuard(guard, assignment) {
-  if (!guard || guard.kind !== 'var' || typeof guard.var !== 'string') {
-    return false;
-  }
-  const value = Boolean(assignment[guard.var]);
-  return guard.negated ? !value : value;
-}
-
-function evaluateBranchEntry(entry, assignment) {
-  const positives = Array.isArray(entry?.positive) ? entry.positive : [];
-  const negatives = Array.isArray(entry?.negative) ? entry.negative : [];
-  const positiveActive = positives.some((item) => evaluateGuard(item.guard, assignment));
-  const negativeActive = negatives.some((item) => evaluateGuard(item.guard, assignment));
-  return !(positiveActive && negativeActive);
-}
-
-async function runLawsCommand(rawArgs) {
-  const argv = Array.isArray(rawArgs) ? [...rawArgs] : [];
-  if (argv[0] !== '--check' || !argv[1]) {
-    console.error('usage: tf laws --check <L0_FILE> [--goal branch-exclusive] [--max-bools N] [--json] [--policy <path>] [--caps <path>]');
-    return 2;
-  }
-
-  const file = argv[1];
-  let goal = null;
-  let maxBools = 8;
-  let jsonMode = false;
-  let policyPath;
-  let capsPath;
-
-  for (let i = 2; i < argv.length; i += 1) {
-    const arg = argv[i];
-    if (!arg) {
-      continue;
-    }
-    const goalHit = consumeFlagWithValue(argv, i, 'goal');
-    if (goalHit) {
-      if (goalHit.err) return goalHit.err;
-      goal = goalHit.value;
-      i = goalHit.i;
-      continue;
-    }
-    const maxBoolsHit = consumeFlagWithValue(argv, i, 'max-bools');
-    if (maxBoolsHit) {
-      if (maxBoolsHit.err) return maxBoolsHit.err;
-      maxBools = Number(maxBoolsHit.value);
-      i = maxBoolsHit.i;
-      continue;
-    }
-    if (arg === '--json') {
-      jsonMode = true;
-      continue;
-    }
-    const policyHit = consumeFlagWithValue(argv, i, 'policy');
-    if (policyHit) {
-      if (policyHit.err) return policyHit.err;
-      policyPath = policyHit.value;
-      i = policyHit.i;
-      continue;
-    }
-    const capsHit = consumeFlagWithValue(argv, i, 'caps');
-    if (capsHit) {
-      if (capsHit.err) return capsHit.err;
-      capsPath = capsHit.value;
-      i = capsHit.i;
-      continue;
-    }
-    console.error(`unknown option: ${arg}`);
-    return 2;
-  }
-
-  if (goal && goal !== 'branch-exclusive') {
-    console.error(`unknown goal: ${goal}`);
-    return 2;
-  }
-  if (!Number.isInteger(maxBools) || Number.isNaN(maxBools) || maxBools < 1) {
-    console.error('invalid --max-bools value');
-    return 2;
-  }
-
-  try {
-    const options = {};
-    if (policyPath) options.policyPath = policyPath;
-    if (capsPath) options.capsPath = capsPath;
-    const report = await checkL0(file, options);
-    const lawReports = report?.laws ?? {};
-    const order = ['branch_exclusive', 'monotonic_log', 'confidential_envelope'];
-    const normalized = {};
-    let overallGreen = true;
-
-    for (const name of order) {
-      const source = lawReports[name];
-      const snapshot = source ? { ...source } : { ok: true, results: [] };
-      snapshot.results = Array.isArray(snapshot.results) ? snapshot.results : [];
-      const errorEntry = snapshot.results.some((entry) => entry?.status === 'ERROR');
-      if (snapshot.ok === undefined) {
-        snapshot.ok = !errorEntry;
-      }
-      if (snapshot.ok === false || errorEntry) {
-        overallGreen = false;
-      }
-      normalized[name] = snapshot;
-    }
-
-    const status = overallGreen ? 'GREEN' : 'RED';
-
-    let counterexample = null;
-    if (!overallGreen && goal === 'branch-exclusive') {
-      const branchReport = normalized.branch_exclusive;
-      const failing = branchReport?.results?.find((entry) => entry.status === 'ERROR');
-      if (failing) {
-        const variables = collectBranchVariables(failing);
-        try {
-          counterexample = findCounterexample({
-            goal: 'branch-exclusive',
-            guard: failing.guard ?? null,
-            reason: failing.reason ?? 'overlap',
-            variables,
-            positive: failing.positive,
-            negative: failing.negative,
-            predicate: (candidate) => evaluateBranchEntry(failing, candidate),
-            maxBools,
-          });
-        } catch (error) {
-          if (!jsonMode) {
-            console.error(`counterexample search failed: ${error?.message ?? error}`);
-          }
-          return 1;
-        }
-      }
-    }
-
-    if (jsonMode) {
-      const output = {
-        status,
-        laws: {},
-      };
-      for (const name of order) {
-        output.laws[name] = normalized[name];
-      }
-      if (status === 'RED' && goal === 'branch-exclusive' && counterexample) {
-        output.counterexample = counterexample;
-      }
-      console.log(JSON.stringify(output, null, 2));
-    } else {
-      console.log(`Laws for ${file}:`);
-      console.log(`status: ${status}`);
-      for (const name of order) {
-        const law = normalized[name];
-        const summary = summarizeLawStatus(law);
-        console.log(`${name}: ${summary}`);
-        const entries = Array.isArray(law.results) ? law.results : [];
-        if (entries.length === 0) {
-          console.log('  (no matches)');
-          continue;
-        }
-        let sorted = entries;
-        if (name === 'branch_exclusive') {
-          sorted = sortBranchResults(entries);
-        } else {
-          sorted = sortNodeResults(entries);
-        }
-        for (const entry of sorted) {
-          if (name === 'branch_exclusive') {
-            printBranchEntry(entry);
-          } else if (name === 'monotonic_log') {
-            printMonotonicEntry(entry);
-          } else if (name === 'confidential_envelope') {
-            printConfidentialEntry(entry);
-          } else {
-            console.log(`  - ${JSON.stringify(entry)}`);
-          }
-        }
-      }
-
-      if (status === 'RED' && goal === 'branch-exclusive') {
-        if (counterexample) {
-          const guardText = counterexample.guard ? ` guard=${counterexample.guard}` : '';
-          console.log(`Counterexample: ${formatAssignment(counterexample.assignment)} reason=${counterexample.reason}${guardText}`);
-          const triggered = counterexample.triggered ?? {};
-          const positive = Array.isArray(triggered.positive) && triggered.positive.length > 0
-            ? triggered.positive.join(', ')
-            : '(none)';
-          const negative = Array.isArray(triggered.negative) && triggered.negative.length > 0
-            ? triggered.negative.join(', ')
-            : '(none)';
-          console.log(`  positive: ${positive}`);
-          console.log(`  negative: ${negative}`);
-        } else {
-          console.log('Counterexample: none found within bounds');
-        }
-      }
-    }
-
-    return overallGreen ? 0 : 1;
-  } catch (error) {
-    console.error(error?.message ?? error);
-    return 1;
-  }
 }
 
 function explainPlan(plan, targetPhase) {
@@ -1085,13 +781,6 @@
 /* --------------------------------- Usage ---------------------------------- */
 
 function usage() {
-<<<<<<< HEAD
-  console.log("usage: tf <validate|effects|graph|laws|open|run|explain> ...");
-  console.log("       tf validate [l0|l2] <FILE...>");
-  console.log("       tf effects <FILE>");
-  console.log("       tf graph [--strict-graph[=true|false]] <FILE>");
-  console.log("       tf laws --check <L0_FILE> [--goal branch-exclusive] [--max-bools N] [--json] [--policy <path>] [--caps <path>]");
-=======
   console.log(
     "usage: tf <validate|effects|graph|typecheck|plan-instances|laws|open|run|explain> ..."
   );
@@ -1103,7 +792,6 @@
   console.log(
     "       tf laws --check <L0_FILE> [--goal branch-exclusive] [--max-bools N] [--json] [--policy <path>] [--caps <path>]"
   );
->>>>>>> 618ba870
   process.exit(2);
 }
 
@@ -1128,8 +816,6 @@
     process.exit(code);
   }
 
-<<<<<<< HEAD
-=======
   if (cmd === "typecheck") {
     const code = await runTypecheckCommand(argv);
     process.exit(code);
@@ -1140,7 +826,6 @@
     process.exit(code);
   }
 
->>>>>>> 618ba870
   if (cmd === "laws") {
     const code = await runLawsCommand(argv);
     process.exit(code);
