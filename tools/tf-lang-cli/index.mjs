--- conflicted
+++ resolved
@@ -6,42 +6,8 @@
 import { spawnSync, execSync } from "node:child_process";
 import { fileURLToPath } from "node:url";
 import Ajv from "ajv";
+
 import { loadRulebookPlan, rulesForPhaseFromPlan } from "./expand.mjs";
-<<<<<<< HEAD
-import { renderPipelineGraph, renderMonitorGraph } from "./lib/dot.mjs";
-
-function collectKernelNodes(doc) {
-  if (Array.isArray(doc.nodes)) return doc.nodes;
-  if (Array.isArray(doc.monitors)) return doc.monitors.flatMap((m) => m.nodes ?? []);
-  throw new Error("unsupported document for effects");
-}
-
-function summarizeEffects(doc) {
-  const nodes = collectKernelNodes(doc);
-  const seen = new Set();
-  nodes.forEach((node) => {
-    switch (node.kind) {
-      case "Publish":
-        seen.add("Outbound");
-        break;
-      case "Subscribe":
-        seen.add("Inbound");
-        break;
-      case "Keypair":
-        seen.add("Entropy");
-        break;
-      case "Transform":
-        seen.add("Pure");
-        break;
-      default:
-        throw new Error(`unsupported kernel kind: ${node.kind}`);
-    }
-  });
-  const order = ["Outbound", "Inbound", "Entropy", "Pure"];
-  const parts = order.filter((item) => seen.has(item));
-  if (parts.length === 0) return "Pure";
-  return parts.join("+");
-=======
 import { summarizeEffects } from "./lib/effects.mjs";
 import { buildDotGraph } from "./lib/dot.mjs";
 
@@ -50,7 +16,7 @@
 
 const schemaPaths = {
   l0: path.join(repoRoot, "schemas", "l0-dag.schema.json"),
-  l2: path.join(repoRoot, "schemas", "l2-pipeline.schema.json"),
+  l2: path.join(repoRoot, "schemas", "l2-pipeline.schema.json")
 };
 
 const ajv = new Ajv({ allErrors: true, strict: false, allowUnionTypes: true });
@@ -70,9 +36,7 @@
 }
 
 async function ensureValidator(kind) {
-  if (!schemaPaths[kind]) {
-    throw new Error(`unknown schema kind: ${kind}`);
-  }
+  if (!schemaPaths[kind]) throw new Error(`unknown schema kind: ${kind}`);
   if (!validatorCache.has(kind)) {
     const schema = await loadJsonFile(schemaPaths[kind]);
     const validate = ajv.compile(schema);
@@ -87,7 +51,6 @@
   if (argv[0] && ["l0", "l2"].includes(argv[0])) {
     explicitKind = argv.shift();
   }
-
   if (argv.length === 0) {
     console.error("usage: tf validate [l0|l2] <FILE...>");
     return 2;
@@ -98,7 +61,7 @@
     const kind = explicitKind ?? inferKindFromFile(file);
     if (!kind) {
       console.error(`${file}: unable to infer schema; pass l0 or l2 explicitly`);
-      exitCode = 2;
+      exitCode = 2; // usage error takes precedence
       continue;
     }
 
@@ -121,7 +84,6 @@
       console.log(`${file}: OK [${kind}]`);
     }
   }
-
   return exitCode;
 }
 
@@ -142,24 +104,13 @@
 }
 
 async function runGraphCommand(rawArgs) {
-  const argv = Array.isArray(rawArgs)
-    ? [...rawArgs]
-    : rawArgs !== undefined
-    ? [rawArgs]
-    : [];
-
+  const argv = Array.isArray(rawArgs) ? [...rawArgs] : rawArgs !== undefined ? [rawArgs] : [];
   let strictGraph = true;
   const files = [];
 
   for (const arg of argv) {
-    if (arg === "--strict-graph") {
-      strictGraph = true;
-      continue;
-    }
-    if (arg === "--no-strict-graph") {
-      strictGraph = false;
-      continue;
-    }
+    if (arg === "--strict-graph") { strictGraph = true; continue; }
+    if (arg === "--no-strict-graph") { strictGraph = false; continue; }
     const match = /^--strict-graph=(.+)$/u.exec(arg);
     if (match) {
       const value = match[1].toLowerCase();
@@ -184,7 +135,6 @@
     console.error(`${file}: ${err?.message ?? err}`);
     return 1;
   }
->>>>>>> 5cf2151f
 }
 
 function rbPath(node) {
@@ -196,9 +146,7 @@
 function resolveRulebookPath(input) {
   if (!input) return null;
   if (input.includes("/") || input.endsWith(".yml") || input.endsWith(".yaml")) {
-    if (!fs.existsSync(input)) {
-      throw new Error(`missing rulebook: ${input}`);
-    }
+    if (!fs.existsSync(input)) throw new Error(`missing rulebook: ${input}`);
     return input;
   }
   return rbPath(input);
@@ -216,7 +164,7 @@
     shell: true,
     encoding: "utf8",
     env: { ...process.env, ...env },
-    maxBuffer: 10 * 1024 * 1024,
+    maxBuffer: 10 * 1024 * 1024
   });
   return { code: r.status ?? 99, stdout: (r.stdout || "").trim(), stderr: (r.stderr || "").trim() };
 }
@@ -233,9 +181,7 @@
     try {
       const j = JSON.parse(res.stdout || "{}");
       if (!!j.ok !== expect.ok) return { ok: false };
-    } catch {
-      return { ok: false };
-    }
+    } catch { return { ok: false }; }
   }
   if (expect.jsonpath_eq) {
     try {
@@ -244,33 +190,25 @@
       const key = k.replace(/^\$\./, "");
       const want = expect.jsonpath_eq[k];
       if (JSON.stringify(j[key]) !== JSON.stringify(want)) return { ok: false };
-    } catch {
-      return { ok: false };
-    }
+    } catch { return { ok: false }; }
   }
   if (expect.nonempty) {
     try {
       const j = JSON.parse(res.stdout || "{}");
       if (Object.keys(j).length === 0) return { ok: false };
-    } catch {
-      return { ok: false };
-    }
+    } catch { return { ok: false }; }
   }
   return { ok: true };
 }
 
 function explainPlan(plan, targetPhase) {
   const selected = plan.phases.get(targetPhase);
-  if (!selected) {
-    throw new Error(`unknown phase "${targetPhase}"`);
-  }
-
+  if (!selected) throw new Error(`unknown phase "${targetPhase}"`);
   const payload = {
     phase: selected.id,
     inherits: [...selected.inherits],
-    rules: selected.rules.map((rule) => ({ ...rule })),
+    rules: selected.rules.map((rule) => ({ ...rule }))
   };
-
   process.stdout.write(`${JSON.stringify(payload, null, 2)}\n`);
 }
 
@@ -281,10 +219,7 @@
 
 (async function main() {
   const [cmd, ...argv] = process.argv.slice(2);
-
-  if (!cmd) {
-    usage();
-  }
+  if (!cmd) usage();
 
   if (cmd === "validate") {
     const code = await runValidateCommand(argv);
@@ -303,10 +238,7 @@
 
   if (cmd === "open") {
     const [node] = argv;
-    if (!node) {
-      console.error("usage: tf-lang open <NODE>");
-      process.exit(2);
-    }
+    if (!node) { console.error("usage: tf open <NODE>"); process.exit(2); }
     const plan = loadRulebookPlan(rbPath(node));
     console.log("Node:", node);
     console.log("Phases:", [...plan.phases.keys()].join(", "));
@@ -316,7 +248,7 @@
   if (cmd === "explain") {
     const [rulebookArg, phaseId] = argv;
     if (!rulebookArg || !phaseId) {
-      console.error("usage: tf-lang explain <rulebook.yml|NODE> <PHASE>");
+      console.error("usage: tf explain <rulebook.yml|NODE> <PHASE>");
       process.exit(2);
     }
     const rulebookPath = resolveRulebookPath(rulebookArg);
@@ -325,49 +257,10 @@
     process.exit(0);
   }
 
-  if (cmd === "graph") {
-    let showWhenEdges = true;
-    const positional = [];
-    argv.forEach((arg) => {
-      if (arg.startsWith("--show-when=")) {
-        const [, raw] = arg.split("=", 2);
-        showWhenEdges = raw !== "false";
-      } else {
-        positional.push(arg);
-      }
-    });
-    const [inputPath] = positional;
-    if (!inputPath) {
-      console.error("usage: tf-lang graph [--show-when=true|false] <pipeline-or-monitor.l0.json>");
-      process.exit(2);
-    }
-    const doc = JSON.parse(fs.readFileSync(inputPath, "utf8"));
-    const options = { showWhenEdges };
-    if (Array.isArray(doc.nodes)) {
-      console.log(renderPipelineGraph(doc, options));
-    } else if (Array.isArray(doc.monitors)) {
-      console.log(renderMonitorGraph(doc, options));
-    } else {
-      throw new Error("unsupported graph document shape");
-    }
-    process.exit(0);
-  }
-
-  if (cmd === "effects") {
-    const [inputPath] = argv;
-    if (!inputPath) {
-      console.error("usage: tf-lang effects <pipeline-or-monitor.l0.json>");
-      process.exit(2);
-    }
-    const doc = JSON.parse(fs.readFileSync(inputPath, "utf8"));
-    console.log(summarizeEffects(doc));
-    process.exit(0);
-  }
-
   if (cmd === "run") {
     const [node, cp, ...rest] = argv;
     if (!node || !cp) {
-      console.error("usage: tf-lang run <NODE> <CP> [--diff -] [--explain]");
+      console.error("usage: tf run <NODE> <CP> [--diff -] [--explain]");
       process.exit(2);
     }
 
@@ -376,18 +269,13 @@
     if (diffIndex !== -1 && rest[diffIndex + 1] === "-") {
       diff = fs.readFileSync(0, "utf8");
     } else {
-      try {
-        diff = execSync("git diff -U0 --no-color", { encoding: "utf8" });
-      } catch {
-        diff = "";
-      }
+      try { diff = execSync("git diff -U0 --no-color", { encoding: "utf8" }); }
+      catch { diff = ""; }
     }
 
     const diffPath = writeDiff(diff);
     const plan = loadRulebookPlan(rbPath(node));
-    if (rest.includes("--explain")) {
-      explainPlan(plan, cp);
-    }
+    if (rest.includes("--explain")) explainPlan(plan, cp);
     const selected = rulesForPhaseFromPlan(plan, cp);
     const results = {};
     const evidence = [];
@@ -402,10 +290,7 @@
         continue;
       }
       const command = r.cmd || r.command;
-      if (!command) {
-        results[r.id] = { ok: false, reason: "unsupported-kind" };
-        continue;
-      }
+      if (!command) { results[r.id] = { ok: false, reason: "unsupported-kind" }; continue; }
       const res = run(command, { ...(r.env || {}), DIFF_PATH: diffPath });
       const ch = check(res, r.expect || {});
       results[r.id] = { ok: ch.ok, code: res.code, reason: ch.reason || null };
@@ -419,7 +304,7 @@
       checkpoint: cp,
       timestamp: new Date().toISOString(),
       results,
-      evidence,
+      evidence
     };
     fs.mkdirSync("out", { recursive: true });
     fs.writeFileSync("out/TFREPORT.json", JSON.stringify(report, null, 2));
